package com.introproventures.graphql.jpa.query.schema.impl;

import static org.assertj.core.api.Assertions.assertThat;

import org.junit.Test;

import com.introproventures.graphql.jpa.query.annotation.GraphQLIgnore;
import com.introproventures.graphql.jpa.query.schema.model.calculated.CalculatedEntity;

public class IntrospectionUtilsTest {

	// given
    private final Class<CalculatedEntity> entity = CalculatedEntity.class;

<<<<<<< HEAD
    @Test
=======
    @Test(expected = RuntimeException.class)
>>>>>>> 5a4ddad0
    public void testIsTransientNonExisting() throws Exception {
        // then
        assertThat(IntrospectionUtils.isTransient(entity, "notFound")).isFalse();
    }

    @Test(expected = RuntimeException.class)
    public void testIsIgnoredNonExisting() throws Exception {
        // then
        assertThat(IntrospectionUtils.isIgnored(entity, "notFound")).isFalse();
    }
    
    @Test
    public void testIsTransientClass() throws Exception {
        // then
        assertThat(IntrospectionUtils.isTransient(entity, "class")).isFalse();
    }

    @Test
    public void testIsTransientFunction() throws Exception {
        // then
        assertThat(IntrospectionUtils.isTransient(entity, "fieldFun")).isTrue();
        assertThat(IntrospectionUtils.isTransient(entity, "hideFieldFunction")).isFalse();
    }

    @Test
    public void testIsTransientFields() throws Exception {
        // then
        assertThat(IntrospectionUtils.isTransient(entity, "fieldFun")).isTrue();
        assertThat(IntrospectionUtils.isTransient(entity, "fieldMem")).isTrue();
        assertThat(IntrospectionUtils.isTransient(entity, "hideField")).isTrue();
        assertThat(IntrospectionUtils.isTransient(entity, "logic")).isTrue();
        assertThat(IntrospectionUtils.isTransient(entity, "transientModifier")).isTrue();
        assertThat(IntrospectionUtils.isTransient(entity, "parentTransientModifier")).isTrue();
        assertThat(IntrospectionUtils.isTransient(entity, "parentTransient")).isTrue();
        assertThat(IntrospectionUtils.isTransient(entity, "parentTransientGetter")).isTrue();
    }

    @Test
    public void testNotTransientFields() throws Exception {
    	// then
        assertThat(IntrospectionUtils.isTransient(entity, "id")).isFalse();
        assertThat(IntrospectionUtils.isTransient(entity, "info")).isFalse();
        assertThat(IntrospectionUtils.isTransient(entity, "title")).isFalse();
        assertThat(IntrospectionUtils.isTransient(entity, "parentField")).isFalse();
    }

    @Test
    public void testByPassSetMethod() throws Exception {
        // then
        assertThat(IntrospectionUtils.isTransient(entity,"something")).isFalse();
    }

    @Test
    public void shouldIgnoreMethodsThatAreAnnotatedWithGraphQLIgnore() {
<<<<<<< HEAD
        //when
        boolean propertyIgnoredOnGetter = IntrospectionUtils.isIgnored(entity, "propertyIgnoredOnGetter");
        boolean ignoredTransientValue = IntrospectionUtils.isIgnored(entity, "ignoredTransientValue");

        //then
        assertThat(propertyIgnoredOnGetter).isTrue();
        assertThat(ignoredTransientValue).isTrue();
=======
        //then
        assertThat(IntrospectionUtils.isIgnored(entity, "propertyIgnoredOnGetter")).isTrue();
        assertThat(IntrospectionUtils.isIgnored(entity, "ignoredTransientValue")).isTrue();
        assertThat(IntrospectionUtils.isIgnored(entity, "hideField")).isTrue();
        assertThat(IntrospectionUtils.isIgnored(entity, "parentGraphQLIgnore")).isTrue();
>>>>>>> 5a4ddad0
    }
}
<|MERGE_RESOLUTION|>--- conflicted
+++ resolved
@@ -4,7 +4,6 @@
 
 import org.junit.Test;
 
-import com.introproventures.graphql.jpa.query.annotation.GraphQLIgnore;
 import com.introproventures.graphql.jpa.query.schema.model.calculated.CalculatedEntity;
 
 public class IntrospectionUtilsTest {
@@ -12,11 +11,7 @@
 	// given
     private final Class<CalculatedEntity> entity = CalculatedEntity.class;
 
-<<<<<<< HEAD
-    @Test
-=======
     @Test(expected = RuntimeException.class)
->>>>>>> 5a4ddad0
     public void testIsTransientNonExisting() throws Exception {
         // then
         assertThat(IntrospectionUtils.isTransient(entity, "notFound")).isFalse();
@@ -71,20 +66,10 @@
 
     @Test
     public void shouldIgnoreMethodsThatAreAnnotatedWithGraphQLIgnore() {
-<<<<<<< HEAD
-        //when
-        boolean propertyIgnoredOnGetter = IntrospectionUtils.isIgnored(entity, "propertyIgnoredOnGetter");
-        boolean ignoredTransientValue = IntrospectionUtils.isIgnored(entity, "ignoredTransientValue");
-
-        //then
-        assertThat(propertyIgnoredOnGetter).isTrue();
-        assertThat(ignoredTransientValue).isTrue();
-=======
         //then
         assertThat(IntrospectionUtils.isIgnored(entity, "propertyIgnoredOnGetter")).isTrue();
         assertThat(IntrospectionUtils.isIgnored(entity, "ignoredTransientValue")).isTrue();
         assertThat(IntrospectionUtils.isIgnored(entity, "hideField")).isTrue();
         assertThat(IntrospectionUtils.isIgnored(entity, "parentGraphQLIgnore")).isTrue();
->>>>>>> 5a4ddad0
     }
-}
+}