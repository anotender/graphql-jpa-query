--- conflicted
+++ resolved
@@ -57,9 +57,6 @@
     
     @GraphQLDescription("Uppercase")
     String Uppercase;
-<<<<<<< HEAD
-
-=======
     
     private Integer age;
     
@@ -75,7 +72,6 @@
         return protectedGetter;
     }
     
->>>>>>> 502b4ab3
     String UppercaseGetter;
     
     @GraphQLDescription("transientModifier")
@@ -134,16 +130,10 @@
         return Uppercase;
     }
 
-<<<<<<< HEAD
-    @GraphQLIgnore
-    public String getUppercaseGetterIgnore() {
-        return Uppercase;
-=======
     // transient getter 
     @GraphQLIgnore
     public String getUppercaseGetterIgnore() {
         return UppercaseGetter;
->>>>>>> 502b4ab3
     }
     
 }