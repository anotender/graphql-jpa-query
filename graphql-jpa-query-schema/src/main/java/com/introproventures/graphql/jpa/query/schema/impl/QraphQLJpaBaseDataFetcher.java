/*
 * Copyright 2017 IntroPro Ventures Inc. and/or its affiliates.
 *
 * Licensed under the Apache License, Version 2.0 (the "License");
 * you may not use this file except in compliance with the License.
 * You may obtain a copy of the License at
 *
 *       http://www.apache.org/licenses/LICENSE-2.0
 *
 * Unless required by applicable law or agreed to in writing, software
 * distributed under the License is distributed on an "AS IS" BASIS,
 * WITHOUT WARRANTIES OR CONDITIONS OF ANY KIND, either express or implied.
 * See the License for the specific language governing permissions and
 * limitations under the License.
 */
package com.introproventures.graphql.jpa.query.schema.impl;

import static graphql.introspection.Introspection.SchemaMetaFieldDef;
import static graphql.introspection.Introspection.TypeMetaFieldDef;
import static graphql.introspection.Introspection.TypeNameMetaFieldDef;

import java.util.AbstractMap.SimpleEntry;
import java.util.ArrayList;
import java.util.Arrays;
import java.util.Collection;
import java.util.Collections;
import java.util.EnumSet;
import java.util.LinkedHashMap;
import java.util.List;
import java.util.Map;
import java.util.NoSuchElementException;
import java.util.Optional;
import java.util.function.Function;
import java.util.stream.Collectors;
import java.util.stream.IntStream;
import java.util.stream.Stream;

import javax.persistence.EntityGraph;
import javax.persistence.EntityManager;
import javax.persistence.Subgraph;
import javax.persistence.TypedQuery;
import javax.persistence.criteria.AbstractQuery;
import javax.persistence.criteria.CriteriaBuilder;
import javax.persistence.criteria.CriteriaQuery;
import javax.persistence.criteria.Fetch;
import javax.persistence.criteria.From;
import javax.persistence.criteria.Join;
import javax.persistence.criteria.JoinType;
import javax.persistence.criteria.Path;
import javax.persistence.criteria.Predicate;
import javax.persistence.criteria.Root;
import javax.persistence.criteria.Subquery;
import javax.persistence.metamodel.Attribute;
import javax.persistence.metamodel.Attribute.PersistentAttributeType;
import javax.persistence.metamodel.EntityType;
import javax.persistence.metamodel.PluralAttribute;
import javax.persistence.metamodel.SingularAttribute;

import com.introproventures.graphql.jpa.query.annotation.GraphQLDefaultOrderBy;
import com.introproventures.graphql.jpa.query.schema.impl.PredicateFilter.Criteria;

import graphql.GraphQLException;
import graphql.execution.ValuesResolver;
import graphql.language.Argument;
import graphql.language.ArrayValue;
import graphql.language.AstValueHelper;
import graphql.language.BooleanValue;
import graphql.language.Comment;
import graphql.language.EnumValue;
import graphql.language.Field;
import graphql.language.FloatValue;
import graphql.language.IntValue;
import graphql.language.Node;
import graphql.language.NodeVisitor;
import graphql.language.ObjectField;
import graphql.language.ObjectValue;
import graphql.language.SelectionSet;
import graphql.language.SourceLocation;
import graphql.language.StringValue;
import graphql.language.Value;
import graphql.language.VariableReference;
import graphql.schema.DataFetcher;
import graphql.schema.DataFetchingEnvironment;
import graphql.schema.DataFetchingEnvironmentBuilder;
import graphql.schema.GraphQLArgument;
import graphql.schema.GraphQLFieldDefinition;
import graphql.schema.GraphQLList;
import graphql.schema.GraphQLObjectType;
import graphql.schema.GraphQLSchema;
import graphql.schema.GraphQLType;
import graphql.util.TraversalControl;
import graphql.util.TraverserContext;

/**
 * Provides base implemetation for GraphQL JPA Query Data Fetchers
 *
 * @author Igor Dianov
 *
 */
class QraphQLJpaBaseDataFetcher implements DataFetcher<Object> {

    private static final String WHERE = "where";

    protected static final String OPTIONAL = "optional";
    
    protected static final List<String> ARGUMENTS = Arrays.asList(OPTIONAL);

    // "__typename" is part of the graphql introspection spec and has to be ignored
    private static final String TYPENAME = "__typename";

    protected final EntityManager entityManager;
    protected final EntityType<?> entityType;
    
    private boolean toManyDefaultOptional = true;

    /**
     * Creates JPA entity DataFetcher instance
     *
     * @param entityManager
     * @param entityType
     */
    public QraphQLJpaBaseDataFetcher(EntityManager entityManager, 
                                     EntityType<?> entityType, 
                                     boolean toManyDefaultOptional) {
        this.entityManager = entityManager;
        this.entityType = entityType;
        this.toManyDefaultOptional = toManyDefaultOptional;
    }

    @Override
    public Object get(DataFetchingEnvironment environment) {
        return getQuery(environment, environment.getFields().iterator().next(), true).getResultList();
    }

    protected TypedQuery<?> getQuery(DataFetchingEnvironment environment, Field field, boolean isDistinct) {
        CriteriaBuilder cb = entityManager.getCriteriaBuilder();
        CriteriaQuery<?> query = cb.createQuery((Class<?>) entityType.getJavaType());
        Root<?> from = query.from(entityType);

        DataFetchingEnvironment queryEnvironment = DataFetchingEnvironmentBuilder.newDataFetchingEnvironment(environment)
                                                                                 .root(query)
                                                                                 .build();
        from.alias(from.getModel().getName().toLowerCase());

        // Build predicates from query arguments
        List<Predicate> predicates =  getFieldPredicates(field, query, cb,from, from, queryEnvironment);

        // Use AND clause to filter results
        if(!predicates.isEmpty())
            query.where(predicates.toArray(new Predicate[predicates.size()]));

        // optionally add default ordering
        mayBeAddDefaultOrderBy(query, from, cb);

        return entityManager.createQuery(query.distinct(isDistinct));
    }

    protected final List<Predicate> getFieldPredicates(Field field, CriteriaQuery<?> query, CriteriaBuilder cb, Root<?> root, From<?,?> from, DataFetchingEnvironment environment) {

        List<Argument> arguments = new ArrayList<>();
        List<Predicate> predicates = new ArrayList<>();

        // Loop through all of the fields being requested
        field.getSelectionSet().getSelections().forEach(selection -> {
            if (selection instanceof Field) {
                Field selectedField = (Field) selection;

                // "__typename" is part of the graphql introspection spec and has to be ignored by jpa
                if(!TYPENAME.equals(selectedField.getName()) && !IntrospectionUtils.isTransient(from.getJavaType(), selectedField.getName())) {

                    Path<?> fieldPath = from.get(selectedField.getName());
                    From<?,?> fetch = null;
                    Optional<Argument> optionalArgument = getArgument(selectedField, OPTIONAL);
                    Optional<Argument> whereArgument = getArgument(selectedField, WHERE);
                    Boolean isOptional = null;

                    // Build predicate arguments for singular attributes only
                    if(fieldPath.getModel() instanceof SingularAttribute) {
                        // Process the orderBy clause
                        Optional<Argument> orderByArgument = selectedField.getArguments().stream()
                            .filter(this::isOrderByArgument)
                            .findFirst();

                        if (orderByArgument.isPresent()) {
                            if ("DESC".equals(((EnumValue) orderByArgument.get().getValue()).getName()))
                                query.orderBy(cb.desc(fieldPath));
                            else
                                query.orderBy(cb.asc(fieldPath));
                        }

                        // Check if it's an object and the foreign side is One.  Then we can eagerly join causing an inner join instead of 2 queries
                        SingularAttribute<?,?> attribute = (SingularAttribute<?,?>) fieldPath.getModel();
                        if (attribute.getPersistentAttributeType() == Attribute.PersistentAttributeType.MANY_TO_ONE
                            || attribute.getPersistentAttributeType() == Attribute.PersistentAttributeType.ONE_TO_ONE
                        ) {
                           // Let's do fugly conversion 
                           isOptional = optionalArgument.map(it -> getArgumentValue(environment, it, Boolean.class))
                                                                .orElse(attribute.isOptional());

                           // Let's apply left outer join to retrieve optional associations
                           fetch = reuseFetch(from, selectedField.getName(), isOptional);
                        } else if(attribute.getPersistentAttributeType() == PersistentAttributeType.EMBEDDED) {
                            // Process where arguments clauses.
                            arguments.addAll(selectedField.getArguments()
                                                          .stream()
                                                          .filter(it -> !isOrderByArgument(it) && !isOptionalArgument(it))
                                                          .map(it -> new Argument(selectedField.getName() + "." + it.getName(),
                                                                                  it.getValue()))
                                                          .collect(Collectors.toList()));
                                
                        }
                    } else {
                        // We must add plural attributes with explicit join fetch 
                        // Let's do fugly conversion 
                        // the many end is a collection, and it is always optional by default (empty collection)
                        isOptional = optionalArgument.map(it -> getArgumentValue(environment, it, Boolean.class))
                                                             .orElse(toManyDefaultOptional);

                        // Let's apply join to retrieve associated collection
                        fetch = reuseFetch(from, selectedField.getName(), isOptional);

                        // Let's fetch element collections to avoid filtering their values used where search criteria
                        GraphQLObjectType objectType = getObjectType(environment);
                        EntityType<?> entityType = getEntityType(objectType);

                        PluralAttribute<?, ?, ?> attribute = (PluralAttribute<?, ?, ?>) entityType.getAttribute(selectedField.getName());
                        
                        if(PersistentAttributeType.ELEMENT_COLLECTION == attribute.getPersistentAttributeType()) {
                            from.fetch(selectedField.getName());
                        }                    
                    }
                    // Let's build join fetch graph to avoid Hibernate error: 
                    // "query specified join fetching, but the owner of the fetched association was not present in the select list"
                    if(selectedField.getSelectionSet() != null && fetch != null) {
                        Map<String, Object> variables = environment.getExecutionContext().getVariables();
                        
                        GraphQLFieldDefinition fieldDefinition = getFieldDef(environment.getGraphQLSchema(),
                                                                             this.getObjectType(environment),
                                                                             selectedField);  
                        
                        List<Argument> values = whereArgument.map(Collections::singletonList)
                                                             .orElse(Collections.emptyList());
                        
                        Map<String, Object> fieldArguments = new ValuesResolver().getArgumentValues(fieldDefinition.getArguments(),
                                                                                                    values,
                                                                                                    variables);
                        
                        DataFetchingEnvironment fieldEnvironment = wherePredicateEnvironment(environment, 
                                                                                             fieldDefinition, 
                                                                                             fieldArguments);
                        
                        predicates.addAll(getFieldPredicates(selectedField, query, cb, root, fetch, fieldEnvironment));
                    }
                }
            }
        });
        
        arguments.addAll(field.getArguments());

        arguments.stream()
                 .filter(it -> !isOrderByArgument(it) && !isOptionalArgument(it))
                 .map(it -> getPredicate(cb, root, from, environment, it))
                 .filter(it -> it != null)
                 .forEach(predicates::add);

        return predicates;
    }

    /**
     * if query orders are empty, then apply default ascending ordering
     * by root id attribute to prevent paging inconsistencies
     *
     * @param query
     * @param from
     * @param cb
     */
    protected void mayBeAddDefaultOrderBy(CriteriaQuery<?> query, From<?,?> from, CriteriaBuilder cb) {
        if (query.getOrderList() == null || query.getOrderList().isEmpty()) {
            EntityType<?> fromEntityType = entityType;
            try {
                java.lang.reflect.Field sortField = getSortAnnotation(fromEntityType.getBindableJavaType());
                if (sortField == null)
                    query.orderBy(cb.asc(from.get(fromEntityType.getId(fromEntityType.getIdType().getJavaType()).getName())));
                else {
                    GraphQLDefaultOrderBy order = sortField.getAnnotation(GraphQLDefaultOrderBy.class);
                    if (order.asc()) {
                        query.orderBy(cb.asc(from.get(sortField.getName())));
                    } else {
                        query.orderBy(cb.desc(from.get(sortField.getName())));
                    }

                }
            } catch (Exception ex) {
                //log.warn("In" + this.getClass().getName(), ex);
            }
        }
    }

    /**
     * Get sorting field with annotation
     *
     * @param clazz
     * @return
     * @throws IllegalArgumentException
     * @throws IllegalAccessException
     */
    private java.lang.reflect.Field getSortAnnotation(Class<?> clazz) throws IllegalArgumentException, IllegalAccessException {
        for (java.lang.reflect.Field f : clazz.getDeclaredFields()) {
            if (f.getAnnotation(GraphQLDefaultOrderBy.class) != null) {
                return f;
            }
        }
        //if not found, search in superclass. todo recursive search
        for (java.lang.reflect.Field f : clazz.getSuperclass().getDeclaredFields()) {
            if (f.getAnnotation(GraphQLDefaultOrderBy.class) != null) {
                return f;
            }
        }
        return null;
    }
    protected boolean isOrderByArgument(Argument argument) {
        return GraphQLJpaSchemaBuilder.ORDER_BY_PARAM_NAME.equals(argument.getName());
    }

    protected boolean isOptionalArgument(Argument argument) {
        return OPTIONAL.equals(argument.getName());
    }
    
    protected Optional<Argument> getArgument(Field selectedField, String argumentName) {
        return selectedField.getArguments()
                             .stream()
                             .filter(it -> it.getName()
                                             .equals(argumentName))
                             .findFirst();        
    }
    
    protected <R extends Attribute<?,?>> R getAttribute(String attributeName) {
        return (R) entityType.getAttribute(attributeName);
    }
 
    @SuppressWarnings( "unchecked" )
    protected Predicate getPredicate(CriteriaBuilder cb, Root<?> from, From<?,?> path, DataFetchingEnvironment environment, Argument argument) {

        if(!argument.getName().contains(".")) {
            Attribute<?,?> argumentEntityAttribute = getAttribute(environment, argument);

            // If the argument is a list, let's assume we need to join and do an 'in' clause
            if (argumentEntityAttribute instanceof PluralAttribute) {
                // Apply left outer join to retrieve optional associations
                return reuseFetch(from, argument.getName(), false)
                    .in(convertValue(environment, argument, argument.getValue()));
            }

            return cb.equal(path.get(argument.getName()), convertValue(environment, argument, argument.getValue()));
        } else {
            if(!argument.getName().endsWith(".where")) {
                Path<?> field = getCompoundJoinedPath(path, argument.getName(), false);

                return cb.equal(field, convertValue(environment, argument, argument.getValue()));
            } else {
                String fieldName = argument.getName().split("\\.")[0];

                From<?,?> join = getCompoundJoin(path, argument.getName(), true);
                Argument where = new Argument(WHERE,  argument.getValue());
                Map<String, Object> variables = environment.getExecutionContext().getVariables();

                GraphQLFieldDefinition fieldDef = getFieldDef(
                    environment.getGraphQLSchema(),
                    this.getObjectType(environment),
                    new Field(fieldName)
                );

                Map<String, Object> arguments = (Map<String, Object>) new ValuesResolver()
                    .getArgumentValues(fieldDef.getArguments(), Collections.singletonList(where), variables)
                    .get(WHERE);

                return getWherePredicate(cb, from, join, wherePredicateEnvironment(environment, fieldDef, arguments), where);
            }
        }
    }
    
    

    @SuppressWarnings( "unchecked" )
    private <R extends Value<?>> R getValue(Argument argument, DataFetchingEnvironment environment) {
        Value<?> value = argument.getValue();
        
        if(VariableReference.class.isInstance(value)) {
            String variableName = VariableReference.class.cast(value)
                                                         .getName();
            
            Object variableValue = environment.getExecutionContext()
                                              .getVariables()
                                              .get(variableName);
            
            GraphQLArgument graphQLArgument = environment.getExecutionStepInfo()
                                                .getFieldDefinition()
                                                .getArgument(argument.getName());
            
            return (R) AstValueHelper.astFromValue(variableValue, graphQLArgument.getType());
        }
        
        return (R) value;
    }

    protected Predicate getWherePredicate(CriteriaBuilder cb, Root<?> root,  From<?,?> path, DataFetchingEnvironment environment, Argument argument) {
        ObjectValue whereValue = getValue(argument, environment);

        if(whereValue.getChildren().isEmpty())
            return cb.conjunction();
        
        Logical logical = extractLogical(argument);
        
        Map<String, Object> predicateArguments = new LinkedHashMap<>();
        predicateArguments.put(logical.name(), environment.getArguments());
        
        DataFetchingEnvironment predicateDataFetchingEnvironment = DataFetchingEnvironmentBuilder.newDataFetchingEnvironment(environment)
                                                                                                 .arguments(predicateArguments)
                                                                                                 .build();
        Argument predicateArgument = new Argument(logical.name(), whereValue);

        return getArgumentPredicate(cb, (path != null) ? path : root, predicateDataFetchingEnvironment, predicateArgument);
    }

    @SuppressWarnings({"unchecked", "rawtypes"})
    protected Predicate getArgumentPredicate(CriteriaBuilder cb, From<?,?> from,
        DataFetchingEnvironment environment, Argument argument) {
        ObjectValue whereValue = getValue(argument, environment);

        if (whereValue.getChildren().isEmpty())
            return cb.disjunction(); 
        
        Logical logical = extractLogical(argument);

        List<Predicate> predicates = new ArrayList<>();

        whereValue.getObjectFields().stream()
            .filter(it -> Logical.names().contains(it.getName()))
            .map(it -> { 
                Map<String, Object> arguments = getFieldArguments(environment, it, argument);
                
                if(it.getValue() instanceof ArrayValue) {
                    return getArgumentsPredicate(cb, from,
                                                argumentEnvironment(environment, arguments),
                                                new Argument(it.getName(), it.getValue()));
                }
                
                return getArgumentPredicate(cb, from,
                                            argumentEnvironment(environment, arguments),
                                            new Argument(it.getName(), it.getValue()));
            })
            .forEach(predicates::add);

        whereValue.getObjectFields()
                  .stream()
                  .filter(it -> !Logical.names().contains(it.getName()))
                  .map(it -> {
                      Map<String, Object> args = getFieldArguments(environment, it, argument);
                      Argument arg = new Argument(it.getName(), it.getValue());

                      if(isEntityType(environment)) {
                          Attribute<?,?> attribute = getAttribute(environment, arg);
                          
                          if(attribute.isAssociation()) {
                              GraphQLFieldDefinition fieldDefinition = getFieldDef(environment.getGraphQLSchema(),
                                                                                   this.getObjectType(environment),
                                                                                   new Field(it.getName()));
                              
                              Boolean isOptional = false;
                              
                              if(Arrays.asList(Logical.EXISTS, Logical.NOT_EXISTS).contains(logical) ) {
                                  AbstractQuery<?> query = environment.getRoot();
                                  Subquery<?> subquery = query.subquery(attribute.getJavaType());
                                  From<?,?> correlation = Root.class.isInstance(from) ? subquery.correlate((Root<?>) from)
                                                                                      : subquery.correlate((Join<?,?>) from);
                                  
                                  Join<?,?> correlationJoin = correlation.join(it.getName());
                                  
                                  DataFetchingEnvironment existsEnvironment = DataFetchingEnvironmentBuilder.newDataFetchingEnvironment(environment)
                                                                                                            .root(subquery)
                                                                                                            .build();                                                                                                  
                                  
                                  Predicate restriction = getArgumentPredicate(cb,
                                                                               correlationJoin,
                                                                               wherePredicateEnvironment(existsEnvironment, fieldDefinition, args),
                                                                               arg);
                                  
                                  
                                  Predicate exists = cb.exists(subquery.select((Join) correlationJoin)
                                                                       .where(restriction));
                                  
                                  return logical == Logical.EXISTS ? exists : cb.not(exists);
                              }
                                  
                              return getArgumentPredicate(cb, reuseJoin(from, it.getName(), isOptional),  
                                                          wherePredicateEnvironment(environment, fieldDefinition, args),
                                                          arg);
                          }
                      }

                      return getLogicalPredicate(it.getName(),
                                               cb,
                                               from,
                                               it,
                                               argumentEnvironment(environment, args),
                                               arg);
                  })
                  .filter(predicate -> predicate != null)
                  .forEach(predicates::add);

        return getCompoundPredicate(cb, predicates, logical);
    }

    protected Predicate getArgumentsPredicate(CriteriaBuilder cb,
                                                  From<?, ?> path,
                                                  DataFetchingEnvironment environment,
                                                  Argument argument) {
        ArrayValue whereValue = getValue(argument, environment);

        if (whereValue.getValues().isEmpty())
            return cb.disjunction();

        Logical logical = extractLogical(argument);

        List<Predicate> predicates = new ArrayList<>();
        
        List<Map<String,Object>> arguments = environment.getArgument(logical.name());
        List<ObjectValue> values =  whereValue.getValues()
                .stream()
                .map(ObjectValue.class::cast).collect(Collectors.toList());
        
        List<SimpleEntry<ObjectValue, Map<String, Object>>> tuples = 
                IntStream.range(0, values.size())
                         .mapToObj(i -> new SimpleEntry<ObjectValue, Map<String, Object>>(values.get(i),
                                                                                          arguments.get(i)))
                         .collect(Collectors.toList());

        tuples.stream()
              .flatMap(e -> e.getKey()
                             .getObjectFields()
                             .stream()
                             .filter(it -> Logical.names().contains(it.getName()))
                             .map(it -> {
                                 Map<String, Object> args = e.getValue();
                                 Argument arg = new Argument(it.getName(), it.getValue());
                                 
                                 if(ArrayValue.class.isInstance(it.getValue())) {
                                     return getArgumentsPredicate(cb,
                                                                 path,
                                                                 argumentEnvironment(environment, args),
                                                                 arg);
                                 }
                                 
                                 return getArgumentPredicate(cb,
                                                             path,
                                                             argumentEnvironment(environment, args),
                                                             arg);
                                 
                             }))
              .forEach(predicates::add);

        tuples.stream()
              .flatMap(e -> e.getKey()
                             .getObjectFields()
                             .stream()
                             .filter(it -> !Logical.names().contains(it.getName()))
                             .map(it -> {
                                 Map<String, Object> args = e.getValue();
                                 Argument arg = new Argument(it.getName(), it.getValue());
                                 
                                 if(isEntityType(environment)) {
                                     Attribute<?,?> attribute = getAttribute(environment, arg);
                                     
                                     if(attribute.isAssociation()) {
                                         
                                         GraphQLFieldDefinition fieldDefinition = getFieldDef(environment.getGraphQLSchema(),
                                                                                              this.getObjectType(environment),
                                                                                              new Field(it.getName()));
                                         boolean isOptional = false;
                                         
                                         if(Arrays.asList(Logical.EXISTS, Logical.NOT_EXISTS).contains(logical) ) {
                                             AbstractQuery<?> query = environment.getRoot();
                                             Subquery<?> subquery = query.subquery(attribute.getJavaType());
                                             From<?,?> correlation = Root.class.isInstance(path) ? subquery.correlate((Root<?>) path)
                                                                                                 : subquery.correlate((Join<?,?>) path);
                                             
                                             Join<?,?> correlationJoin = correlation.join(it.getName());
                                             
                                             DataFetchingEnvironment existsEnvironment = DataFetchingEnvironmentBuilder.newDataFetchingEnvironment(environment)
                                                                                                                       .root(subquery)
                                                                                                                       .build();                                                                                                  
                                             
                                             Predicate restriction = getArgumentPredicate(cb,
                                                                                          correlationJoin,
                                                                                          wherePredicateEnvironment(existsEnvironment, fieldDefinition, args),
                                                                                          arg);
                                             
                                             
                                             Predicate exists = cb.exists(subquery.select((Join) correlationJoin)
                                                                                  .where(restriction));
                                             
                                             return logical == Logical.EXISTS ? exists : cb.not(exists);
                                         }
                                         

                                         return getArgumentPredicate(cb, reuseJoin(path, it.getName(), isOptional),  
                                                                     wherePredicateEnvironment(environment, fieldDefinition, args),
                                                                     arg);
                                     }
                                 }
                                 
                                 return getLogicalPredicate(it.getName(),
                                                          cb,
                                                          path,
                                                          it,
                                                          argumentEnvironment(environment, args),
                                                          arg);
                             }))
              .filter(predicate -> predicate != null)
              .forEach(predicates::add);
        
        return getCompoundPredicate(cb, predicates, logical);
    }
    
    private Map<String, Object> getFieldArguments(DataFetchingEnvironment environment, ObjectField field, Argument argument) {
        Map<String, Object> arguments;
        
        if (environment.getArgument(argument.getName()) instanceof Collection) {
            Collection<Map<String,Object>> list = environment.getArgument(argument.getName());

            arguments = list.stream()
                            .filter(args -> args.get(field.getName()) != null)
                            .findFirst()
                            .orElse(list.stream().findFirst().get());
        } else {
            arguments = environment.getArgument(argument.getName());
        }
        
        return arguments;
    }
    
    private Logical extractLogical(Argument argument) {
        return Optional.of(argument.getName())
                .filter(it -> Logical.names().contains(it))
                .map(it -> Logical.valueOf(it))
                .orElse(Logical.AND);
    }

    private Predicate getLogicalPredicates(String fieldName,
                                             CriteriaBuilder cb,
                                             From<?, ?> path,
                                             ObjectField objectField,
                                             DataFetchingEnvironment environment,
                                             Argument argument) {
        ArrayValue value = ArrayValue.class.cast(objectField.getValue());

        Logical logical = extractLogical(argument);

        List<Predicate> predicates = new ArrayList<>();

        value.getValues()
             .stream()
             .map(ObjectValue.class::cast)
             .flatMap(it -> it.getObjectFields().stream())
             .map(it -> {
                 Map<String, Object> args = getFieldArguments(environment, it, argument);
                 Argument arg = new Argument(it.getName(), it.getValue());
                 
                 return getLogicalPredicate(it.getName(),
                                          cb,
                                          path,
                                          it,
                                          argumentEnvironment(environment, args),
                                          arg);
             })
             .forEach(predicates::add);

        return getCompoundPredicate(cb, predicates, logical);
    }    
    
    private Predicate getLogicalPredicate(String fieldName, CriteriaBuilder cb, From<?,?> path, ObjectField objectField, DataFetchingEnvironment environment, Argument argument) {
        ObjectValue expressionValue;
        
        if(objectField.getValue() instanceof ObjectValue)
            expressionValue = (ObjectValue) objectField.getValue();
        else 
            expressionValue = new ObjectValue(Arrays.asList(objectField));

        if(expressionValue.getChildren().isEmpty())
            return cb.disjunction();

        Logical logical = extractLogical(argument);

        List<Predicate> predicates = new ArrayList<>();

        // Let's parse logical expressions, i.e. AND, OR
        expressionValue.getObjectFields().stream()
            .filter(it -> Logical.names().contains(it.getName()))
            .map(it -> { 
                Map<String, Object> args = getFieldArguments(environment, it, argument);
                Argument arg = new Argument(it.getName(), it.getValue());
                
                if(it.getValue() instanceof ArrayValue) {
                    return getLogicalPredicates(fieldName, cb, path, it,
                                                  argumentEnvironment(environment, args),
                                                  arg);
                }
                
                return getLogicalPredicate(fieldName, cb, path, it,
                                         argumentEnvironment(environment, args),
                                         arg);
            })
            .forEach(predicates::add);
        
        // Let's parse relation criteria expressions if present, i.e. books, author, etc.
        if(expressionValue.getObjectFields()
                          .stream()
                          .anyMatch(it -> !Logical.names().contains(it.getName()) && !Criteria.names().contains(it.getName())))
        {
            GraphQLFieldDefinition fieldDefinition = getFieldDef(environment.getGraphQLSchema(),
                                                                 this.getObjectType(environment),
                                                                 new Field(fieldName));
            Map<String, Object> args = new LinkedHashMap<>();
            Argument arg = new Argument(logical.name(), expressionValue);
            boolean isOptional = false;
            
            if(Logical.names().contains(argument.getName())) {
                args.put(logical.name(), environment.getArgument(argument.getName()));
            } else {
                args.put(logical.name(), environment.getArgument(fieldName));

                isOptional = isOptionalAttribute(getAttribute(environment, argument));
            }
            
            return getArgumentPredicate(cb, reuseJoin(path, fieldName, isOptional),  
                                        wherePredicateEnvironment(environment, fieldDefinition, args),
                                        arg);
        }
        
        // Let's parse simple Criteria expressions, i.e. EQ, LIKE, etc. 
        JpaPredicateBuilder pb = new JpaPredicateBuilder(cb, EnumSet.of(Logical.AND));

        expressionValue.getObjectFields()
            .stream()
            .filter(it -> Criteria.names().contains(it.getName()))
            .map(it -> getPredicateFilter(new ObjectField(fieldName, it.getValue()),
                            argumentEnvironment(environment, argument),
                            new Argument(it.getName(), it.getValue())))
            .sorted()
            .map(it -> pb.getPredicate(path, path.get(it.getField()), it))
            .filter(predicate -> predicate != null)
            .forEach(predicates::add);

        return getCompoundPredicate(cb, predicates, logical);

    }
    
    private Predicate getCompoundPredicate(CriteriaBuilder cb, List<Predicate> predicates, Logical logical) {
        if(predicates.isEmpty())
            return cb.disjunction();
        
        if(predicates.size() == 1) {
            return predicates.get(0);
        }
        
        return  (logical == Logical.OR)
                ? cb.or(predicates.toArray(new Predicate[predicates.size()]))
                : cb.and(predicates.toArray(new Predicate[predicates.size()]));
    }

	private PredicateFilter getPredicateFilter(ObjectField objectField, DataFetchingEnvironment environment, Argument argument) {
        EnumSet<PredicateFilter.Criteria> options =
            EnumSet.of(PredicateFilter.Criteria.valueOf(argument.getName()));
        
        Map<String, Object> valueArguments = new LinkedHashMap<String,Object>();
        valueArguments.put(objectField.getName(), environment.getArgument(argument.getName()));
        
        DataFetchingEnvironment dataFetchingEnvironment = DataFetchingEnvironmentBuilder.newDataFetchingEnvironment(environment)
                                                                                        .arguments(valueArguments)
                                                                                        .build();
        
        Argument dataFetchingArgument = new Argument(objectField.getName(), argument.getValue());
        
        Object filterValue = convertValue( dataFetchingEnvironment, dataFetchingArgument, argument.getValue() );

        return new PredicateFilter(objectField.getName(), filterValue, options );
    }

    protected final DataFetchingEnvironment argumentEnvironment(DataFetchingEnvironment environment,  Map<String, Object> arguments) {
        return DataFetchingEnvironmentBuilder.newDataFetchingEnvironment(environment)
                                             .arguments(arguments)
                                             .build();
    }
	
    protected final DataFetchingEnvironment argumentEnvironment(DataFetchingEnvironment environment, Argument argument) {
        Map<String, Object> arguments = environment.getArgument(argument.getName());
        
        return DataFetchingEnvironmentBuilder.newDataFetchingEnvironment(environment)
                                             .arguments(arguments)
                                             .build();
    }

    protected final DataFetchingEnvironment wherePredicateEnvironment(DataFetchingEnvironment environment, GraphQLFieldDefinition fieldDefinition, Map<String, Object> arguments) {
        return DataFetchingEnvironmentBuilder.newDataFetchingEnvironment(environment)
                                             .arguments(arguments)
                                             .fieldDefinition(fieldDefinition)
                                             .fieldType(fieldDefinition.getType())
                                             .build();
    }
    
    /**
     * @param fieldName
     * @return Path of compound field to the primitive type
     */
    private From<?,?> getCompoundJoin(From<?,?> rootPath, String fieldName, boolean outer) {
        String[] compoundField = fieldName.split("\\.");

        From<?,?> join;

        if (compoundField.length == 1) {
            return rootPath;
        } else {
            join = reuseJoin(rootPath, compoundField[0], outer);
        }

        for (int i = 1; i < compoundField.length; i++) {
            if (i < (compoundField.length - 1)) {
                join = reuseJoin(join, compoundField[i], outer);
            } else {
                return join;
            }
        }

        return null;
    }

    /**
     * @param fieldName
     * @return Path of compound field to the primitive type
     */
    private Path<?> getCompoundJoinedPath(From<?,?> rootPath, String fieldName, boolean outer) {
        String[] compoundField = fieldName.split("\\.");

        From<?,?> join;

        if (compoundField.length == 1) {
            return rootPath.get(compoundField[0]);
        } else {
            join = reuseJoin(rootPath, compoundField[0], outer);
        }

        for (int i = 1; i < compoundField.length; i++) {
            if (i < (compoundField.length - 1)) {
                join = reuseJoin(join, compoundField[i], outer);
            } else {
                return join.get(compoundField[i]);
            }
        }

        return null;
    }

    // trying to find already existing joins to reuse
    private From<?,?> reuseJoin(From<?, ?> from, String fieldName, boolean outer) {

        for (Join<?,?> join : from.getJoins()) {
            if (join.getAttribute().getName().equals(fieldName)) {
                return join;
            }
        }
        return outer ? from.join(fieldName, JoinType.LEFT) : from.join(fieldName);
    }
    
    // trying to find already existing fetch joins to reuse
    private From<?,?> reuseFetch(From<?, ?> from, String fieldName, boolean outer) {

        for (Fetch<?,?> fetch : from.getFetches()) {
            if (fetch.getAttribute().getName().equals(fieldName)) {
                return (From<?,?>) fetch;
            }
        }
        return outer ? (From<?,?>) from.fetch(fieldName, JoinType.LEFT) : (From<?,?>) from.fetch(fieldName);
    }    
    
    @SuppressWarnings( { "unchecked", "rawtypes" } )
    protected Object convertValue(DataFetchingEnvironment environment, Argument argument, Value value) {
        if (value instanceof NullValue) {
            return null;
        } else if (value instanceof StringValue) {
            Object convertedValue =  environment.getArgument(argument.getName());
            if (convertedValue != null) {
                // Return real typed resolved value even if the Value is a StringValue
                return convertedValue;
            } else {
                // Return provided StringValue
                return ((StringValue) value).getValue();
            }
        }
        else if (value instanceof VariableReference) {
            Class javaType = getJavaType(environment, argument);
            Object argumentValue = environment.getExecutionContext()
                                              .getVariables()
                                              .get(VariableReference.class.cast(value).getName());
            if(javaType.isEnum()) {
                if(argumentValue instanceof Collection) {
                    List<Enum> values = new ArrayList<>();
                    
                    Collection.class.cast(argumentValue)
                                    .forEach(it -> values.add(Enum.valueOf(javaType, it.toString()))); 
                    return values;
                } else {
                    return Enum.valueOf(javaType, argumentValue.toString());
                }
            } 
            else {    
                // Get resolved variable in environment arguments
                return argumentValue;
            }
        } else if (value instanceof ArrayValue) {
<<<<<<< HEAD
            Object convertedValue =  environment.getArgument(argument.getName());

            if (convertedValue != null && getJavaType(environment, argument).isEnum()) {

                Function<Object, Value> f = (obj) -> Value.class.isInstance(obj)
                                                        ? Value.class.cast(obj)
                                                        : new EnumValue(obj.toString());

                // unwrap [[EnumValue{name='value'}]]
                if(convertedValue instanceof Collection
                    && ((Collection) convertedValue).stream().allMatch(it->it instanceof Collection)) {
                    convertedValue = ((Collection) convertedValue).iterator().next();
                }

                if(convertedValue instanceof Collection) {
                    return ((Collection) convertedValue).stream()
                        .map((it) -> convertValue(environment, argument, f.apply(it)))
                        .collect(Collectors.toList());
                 }
                    // Return real typed resolved array value
                return convertValue(environment, argument, f.apply(convertedValue));
            }
            else
              if (convertedValue != null && !getJavaType(environment, argument).isEnum()) {
                // unwrap [[EnumValue{name='value'}]]
                if(convertedValue instanceof Collection
                    && ((Collection) convertedValue).stream().allMatch(it->it instanceof Collection)) {
                    convertedValue = ((Collection) convertedValue).iterator().next();
=======
            Collection arrayValue =  environment.getArgument(argument.getName());

            if (arrayValue != null) {
                // Let's unwrap array of array values
                if(arrayValue.stream()
                             .allMatch(it->it instanceof Collection)) {
                    arrayValue = Collection.class.cast(arrayValue.iterator()
                                                                 .next());
>>>>>>> 5a4ddad0
                }
                
                // Let's convert enum types, i.e. array of strings or EnumValue into Java type
                if(getJavaType(environment, argument).isEnum()) {
                    Function<Object, Value> objectValue = (obj) -> Value.class.isInstance(obj)
                                                                              ? Value.class.cast(obj)
                                                                              : new EnumValue(obj.toString());
                    // Return real typed resolved array values converted into Java enums 
                    return arrayValue.stream()
                                     .map((it) -> convertValue(environment, 
                                                               argument, 
                                                               objectValue.apply(it)))
                                     .collect(Collectors.toList());
                } 
                // Let's try handle Ast Value types 
                else if(arrayValue.stream()
                                  .anyMatch(it->it instanceof Value)) {
                        return arrayValue.stream()
                                         .map(it -> convertValue(environment, 
                                                                 argument, 
                                                                 Value.class.cast(it)))
                                         .collect(Collectors.toList());
                } 
                // Return real typed resolved array value, i.e. Date, UUID, Long
                else {
                    return arrayValue;
                }
            } else {
                // Wrap converted values in ArrayList
                return ((ArrayValue) value).getValues().stream()
                    .map((it) -> convertValue(environment, argument, it))
                    .collect(Collectors.toList());
            }

        }
        else if (value instanceof EnumValue) {
            Class enumType = getJavaType(environment, argument);
            return Enum.valueOf(enumType, ((EnumValue) value).getName());
        } else if (value instanceof IntValue) {
            return ((IntValue) value).getValue();
        } else if (value instanceof BooleanValue) {
            return ((BooleanValue) value).isValue();
        } else if (value instanceof FloatValue) {
            return ((FloatValue) value).getValue();
        }

        //return value.toString();
        return value;
    }

    /**
     * Resolve Java type from associated query argument JPA model attribute
     *
     * @param environment
     * @param argument
     * @return Java class type
     */
    protected Class<?> getJavaType(DataFetchingEnvironment environment, Argument argument) {
        Attribute<?,?> argumentEntityAttribute = getAttribute(environment, argument);

        if (argumentEntityAttribute instanceof PluralAttribute)
            return ((PluralAttribute<?,?,?>) argumentEntityAttribute).getElementType().getJavaType();

        return argumentEntityAttribute.getJavaType();
    }

    /**
     * Resolve JPA model persistent attribute from query argument instance
     *
     * @param environment
     * @param argument
     * @return JPA model attribute
     */
    private Attribute<?,?> getAttribute(DataFetchingEnvironment environment, Argument argument) {
        GraphQLObjectType objectType = getObjectType(environment);
        EntityType<?> entityType = getEntityType(objectType);

        return entityType.getAttribute(argument.getName());
    }

    private boolean isOptionalAttribute(Attribute<?,?> attribute) {
        if(SingularAttribute.class.isInstance(attribute)) {
            return SingularAttribute.class.cast(attribute).isOptional();
        }
        
        return false;
    }
    
    /**
     * Resolve JPA model entity type from GraphQL objectType
     *
     * @param objectType
     * @return non-null JPA model entity type.
     * @throws
     *      NoSuchElementException - if there is no value present
     */
    private EntityType<?> getEntityType(GraphQLObjectType objectType) {
        return entityManager.getMetamodel()
                            .getEntities().stream()
                                          .filter(it -> it.getName().equals(objectType.getName()))
                                          .findFirst()
                                          .get();
    }
    
    private boolean isEntityType(DataFetchingEnvironment environment) {
        GraphQLObjectType objectType = getObjectType(environment);
        return entityManager.getMetamodel()
                            .getEntities().stream()
                                          .anyMatch(it -> it.getName().equals(objectType.getName()));
    }    

    /**
     * Resolve GraphQL object type from Argument output type.
     *
     * @param environment
     * @param argument
     * @return resolved GraphQL object type or null if no output type is provided
     */
    private GraphQLObjectType getObjectType(DataFetchingEnvironment environment) {
        GraphQLType outputType = environment.getFieldType();

        if (outputType instanceof GraphQLList)
            outputType = ((GraphQLList) outputType).getWrappedType();

        if (outputType instanceof GraphQLObjectType)
            return (GraphQLObjectType) outputType;

        return null;
    }

    protected Optional<Argument> extractArgument(DataFetchingEnvironment environment, Field field, String argumentName) {
        return field.getArguments().stream()
                                   .filter(it -> argumentName.equals(it.getName()))
                                   .findFirst();
    }


    protected Argument extractArgument(DataFetchingEnvironment environment, Field field, String argumentName, Value defaultValue) {
        return extractArgument(environment, field, argumentName)
                    .orElse(new Argument(argumentName, defaultValue));
    }

    protected GraphQLFieldDefinition getFieldDef(GraphQLSchema schema, GraphQLObjectType parentType, Field field) {
        if (schema.getQueryType() == parentType) {
            if (field.getName().equals(SchemaMetaFieldDef.getName())) {
                return SchemaMetaFieldDef;
            }
            if (field.getName().equals(TypeMetaFieldDef.getName())) {
                return TypeMetaFieldDef;
            }
        }
        if (field.getName().equals(TypeNameMetaFieldDef.getName())) {
            return TypeNameMetaFieldDef;
        }

        GraphQLFieldDefinition fieldDefinition = parentType.getFieldDefinition(field.getName());
        if (fieldDefinition == null) {
            throw new GraphQLException("unknown field " + field.getName());
        }
        return fieldDefinition;
    }

    protected Subgraph<?> buildSubgraph(Field field, Subgraph<?> subgraph) {

        selections(field).forEach(it ->{
            if(hasSelectionSet(it)) {
                Subgraph<?> sg = subgraph.addSubgraph(it.getName());
                buildSubgraph(it, sg);
            } else {
                if(!TYPENAME.equals(it.getName()))
                    subgraph.addAttributeNodes(it.getName());
            }
        });

        return subgraph;
    };


    protected EntityGraph<?> buildEntityGraph(Field root) {

        EntityGraph<?> entityGraph = this.entityManager.createEntityGraph(entityType.getJavaType());

        selections(root)
            .forEach(it -> {
                if(hasSelectionSet(it) 
                		&& hasNoArguments(it) 
                		&& isManagedType(entityType.getAttribute(it.getName()))
                ) {
                    Subgraph<?> sg = entityGraph.addSubgraph(it.getName());
                    buildSubgraph(it, sg);
                } else {
                    if(!TYPENAME.equals(it.getName()) && !IntrospectionUtils.isTransient(entityType.getJavaType(), it.getName()))
                        entityGraph.addAttributeNodes(it.getName());
                }
            });

        return entityGraph;
    };

    
    protected final boolean isManagedType(Attribute<?,?> attribute) {
    	return attribute.getPersistentAttributeType() != PersistentAttributeType.EMBEDDED 
    			&& attribute.getPersistentAttributeType() != PersistentAttributeType.BASIC
    			&& attribute.getPersistentAttributeType() != PersistentAttributeType.ELEMENT_COLLECTION;
    }

    protected final boolean hasNoArguments(Field field) {
        return !hasArguments(field);
    }

    protected final boolean hasArguments(Field field) {
        return field.getArguments() != null && !field.getArguments().isEmpty();
    }

    protected final boolean hasSelectionSet(Field field) {
        return field.getSelectionSet() != null;
    }

    protected final Stream<Field> selections(Field field) {
        SelectionSet selectionSet = field.getSelectionSet() != null
            ? field.getSelectionSet()
            : new SelectionSet(Collections.emptyList());

        return selectionSet.getSelections().stream()
                                           .filter(it -> it instanceof Field)
                                           .map(it -> (Field) it);
    }

    protected final Stream<Field> flatten(Field field) {
        SelectionSet selectionSet = field.getSelectionSet() != null
            ? field.getSelectionSet()
            : new SelectionSet(Collections.emptyList());

        return Stream.concat(
            Stream.of(field),
            selectionSet.getSelections().stream()
                                        .filter(it -> it instanceof Field)
                                        .flatMap(selection -> this.flatten((Field) selection))
        );
    }


    @SuppressWarnings( "unchecked" )
    protected final <R extends Value<?>> R getObjectFieldValue(ObjectValue objectValue, String fieldName) {
        return (R) getObjectField(objectValue, fieldName).map(it-> it.getValue())
                                                         .orElse(new NullValue());
    }

    @SuppressWarnings( "unchecked" )
    protected final <T> T getArgumentValue(DataFetchingEnvironment environment, Argument argument, Class<T> type) {
        Value<?> value = argument.getValue();
        
        if(VariableReference.class.isInstance(value)) {
            return (T)
                environment.getExecutionContext()
                           .getVariables()
                           .get(VariableReference.class.cast(value).getName());
        }
        else if (BooleanValue.class.isInstance(value)) {
            return (T) new Boolean(BooleanValue.class.cast(value).isValue());
        }
        else if (IntValue.class.isInstance(value)) {
            return (T) IntValue.class.cast(value).getValue();
        }
        else if (StringValue.class.isInstance(value)) {
            return (T) StringValue.class.cast(value).getValue();
        }
        else if (FloatValue.class.isInstance(value)) {
            return (T) FloatValue.class.cast(value).getValue();
        }
        else if (NullValue.class.isInstance(value)) {
            return (T) null;
        }
        
        throw new IllegalArgumentException("Not supported");
    }

    protected final Optional<ObjectField> getObjectField(ObjectValue objectValue, String fieldName) {
        return objectValue.getObjectFields().stream()
                                            .filter(it -> fieldName.equals(it.getName()))
                                            .findFirst();
    }

    protected final Optional<Field> getSelectionField(Field field, String fieldName) {
        return field.getSelectionSet().getSelections().stream()
                                                      .filter(it -> it instanceof Field)
                                                      .map(it -> (Field) it)
                                                      .filter(it -> fieldName.equals(it.getName()))
                                                      .findFirst();
    }

    @SuppressWarnings("rawtypes")
    class NullValue implements Value {
        
        private static final long serialVersionUID = 1L;

        @Override
        public List<Node> getChildren() {
            return new ArrayList<>();
        }

        @Override
        public SourceLocation getSourceLocation() {
            return new SourceLocation(0, 0);
        }

        @Override
        public List<Comment> getComments() {
            return new ArrayList<>();
        }

        @Override
        public boolean isEqualTo(Node node) {
            return node instanceof NullValue;
        }

		@Override
		public TraversalControl accept(TraverserContext context, NodeVisitor visitor) {
			// TODO Auto-generated method stub
			return null;
		}

		@Override
		public Value deepCopy() {
			// TODO Auto-generated method stub
			return null;
		}
    }


}<|MERGE_RESOLUTION|>--- conflicted
+++ resolved
@@ -917,36 +917,6 @@
                 return argumentValue;
             }
         } else if (value instanceof ArrayValue) {
-<<<<<<< HEAD
-            Object convertedValue =  environment.getArgument(argument.getName());
-
-            if (convertedValue != null && getJavaType(environment, argument).isEnum()) {
-
-                Function<Object, Value> f = (obj) -> Value.class.isInstance(obj)
-                                                        ? Value.class.cast(obj)
-                                                        : new EnumValue(obj.toString());
-
-                // unwrap [[EnumValue{name='value'}]]
-                if(convertedValue instanceof Collection
-                    && ((Collection) convertedValue).stream().allMatch(it->it instanceof Collection)) {
-                    convertedValue = ((Collection) convertedValue).iterator().next();
-                }
-
-                if(convertedValue instanceof Collection) {
-                    return ((Collection) convertedValue).stream()
-                        .map((it) -> convertValue(environment, argument, f.apply(it)))
-                        .collect(Collectors.toList());
-                 }
-                    // Return real typed resolved array value
-                return convertValue(environment, argument, f.apply(convertedValue));
-            }
-            else
-              if (convertedValue != null && !getJavaType(environment, argument).isEnum()) {
-                // unwrap [[EnumValue{name='value'}]]
-                if(convertedValue instanceof Collection
-                    && ((Collection) convertedValue).stream().allMatch(it->it instanceof Collection)) {
-                    convertedValue = ((Collection) convertedValue).iterator().next();
-=======
             Collection arrayValue =  environment.getArgument(argument.getName());
 
             if (arrayValue != null) {
@@ -955,7 +925,6 @@
                              .allMatch(it->it instanceof Collection)) {
                     arrayValue = Collection.class.cast(arrayValue.iterator()
                                                                  .next());
->>>>>>> 5a4ddad0
                 }
                 
                 // Let's convert enum types, i.e. array of strings or EnumValue into Java type
