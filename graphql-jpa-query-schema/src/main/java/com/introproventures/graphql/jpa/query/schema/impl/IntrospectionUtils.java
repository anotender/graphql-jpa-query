<<<<<<< HEAD
package com.introproventures.graphql.jpa.query.schema.impl;

import static java.util.Locale.ENGLISH;

import java.beans.BeanInfo;
import java.beans.IntrospectionException;
import java.beans.Introspector;
import java.beans.PropertyDescriptor;
import java.lang.annotation.Annotation;
import java.lang.reflect.Field;
import java.lang.reflect.Method;
import java.lang.reflect.Modifier;
import java.util.Collection;
import java.util.Iterator;
import java.util.LinkedHashMap;
import java.util.Locale;
import java.util.Map;
import java.util.NoSuchElementException;
import java.util.Objects;
import java.util.Optional;
import java.util.Spliterator;
import java.util.Spliterators;
import java.util.function.Function;
import java.util.stream.Collectors;
import java.util.stream.Stream;
import java.util.stream.StreamSupport;

import javax.persistence.metamodel.Attribute;
import javax.persistence.metamodel.ManagedType;

import org.slf4j.Logger;
import org.slf4j.LoggerFactory;

import com.introproventures.graphql.jpa.query.annotation.GraphQLDescription;
import com.introproventures.graphql.jpa.query.annotation.GraphQLIgnore;

public class IntrospectionUtils {
    private static final Logger LOGGER = LoggerFactory.getLogger(IntrospectionUtils.class);
    
    private static final Map<Class<?>, EntityIntrospectionResult> map = new LinkedHashMap<>();

    public static EntityIntrospectionResult introspect(Class<?> entity) {
        return Optional.ofNullable(map.get(entity))
                       .orElseThrow(() -> new NoSuchElementException(entity.getName()));
    }
    
    public static EntityIntrospectionResult introspect(ManagedType<?> entityType) {
        return map.computeIfAbsent(entityType.getJavaType(), 
                                   cls -> new EntityIntrospectionResult(entityType));
    }

    /**
     * Test if Java bean property is transient according to JPA specification 
     * 
     * @param entity a Java entity class to introspect
     * @param propertyName the name of the property
     * @return true if property has Transient annotation or transient field modifier
     * @throws NoSuchElementException if property does not exists
     */
    public static boolean isTransient(Class<?> entity, String propertyName) {
        return introspect(entity).isTransient(propertyName);
    }
    
    /**
     * Test if Java bean property is persistent according to JPA specification 
     * 
     * @param entity a Java entity class to introspect
     * @param propertyName the name of the property
     * @return true if property is persitent
     * @throws NoSuchElementException if property does not exists
     */
    public static boolean isPersistent(Class<?> entity, String propertyName) {
        return !isTransient(entity, propertyName);
    }    

    /**
     * Test if entity property is annotated with GraphQLIgnore  
     * 
     * @param entity a Java entity class to introspect
     * @param propertyName the name of the property
     * @return true if property has GraphQLIgnore annotation
     * @throws NoSuchElementException if property does not exists
     */
    public static boolean isIgnored(Class<?> entity, String propertyName) {
        return introspect(entity).isIgnored(propertyName);
    }
    
    /**
     * Test if entity property is not ignored  
     * 
     * @param entity a Java entity class to introspect
     * @param propertyName the name of the property
     * @return true if property has no GraphQLIgnore annotation
     * @throws NoSuchElementException if property does not exists
     */
    public static boolean isNotIgnored(Class<?> entity, String propertyName) {
        return !isIgnored(entity, propertyName);
    }

    public static class EntityIntrospectionResult {

        private final Map<String, AttributePropertyDescriptor> descriptors;
        private final Class<?> entity;
        private final BeanInfo beanInfo;
        private final ManagedType<?> managedType;
        private final Map<String, Attribute<?,?>> attributes;

        public EntityIntrospectionResult(ManagedType<?> managedType) {
            this.managedType = managedType;
            
            this.attributes = managedType.getAttributes()
                                    .stream()
                                    .collect(Collectors.toMap(Attribute::getName, 
                                                              Function.identity()));

            this.entity = managedType.getJavaType();
            
            try {
                this.beanInfo = Introspector.getBeanInfo(entity);
            } catch (IntrospectionException cause) {
                throw new RuntimeException(cause);
            }
            
            this.descriptors = Stream.of(beanInfo.getPropertyDescriptors())
                                     .filter(it -> !"class".equals(it.getName()))  
                                     .map(AttributePropertyDescriptor::new)
                                     .collect(Collectors.toMap(AttributePropertyDescriptor::getName, 
                                                                Function.identity()));
        }
        
        public Collection<AttributePropertyDescriptor> getTransientPropertyDescriptors() {
            return descriptors.values()
                              .stream()
                              .filter(AttributePropertyDescriptor::isTransient)
                              .collect(Collectors.toList());
        }

        public Collection<AttributePropertyDescriptor> getPersistentPropertyDescriptors() {
            return descriptors.values()
                              .stream()
                              .filter(AttributePropertyDescriptor::isPersistent)
                              .collect(Collectors.toList());
        }
        
        public Collection<AttributePropertyDescriptor> getIgnoredPropertyDescriptors() {
            return descriptors.values()
                              .stream()
                              .filter(AttributePropertyDescriptor::isIgnored)
                              .collect(Collectors.toList());
        }
        
        public Map<String, Attribute<?, ?>> getAttributes() {
            return attributes;
        }
        
        public Boolean isIgnored(String propertyName) {
            return getPropertyDescriptor(propertyName).map(AttributePropertyDescriptor::isIgnored)
                                                      .orElseThrow(() -> noSuchElementException(entity, propertyName));
        }

        public Boolean isNotIgnored(String propertyName) {
            return getPropertyDescriptor(propertyName).map(AttributePropertyDescriptor::isNotIgnored)
                                                      .orElseThrow(() -> noSuchElementException(entity, propertyName));
        }
        
        public Collection<AttributePropertyDescriptor> getPropertyDescriptors() {
            return descriptors.values();
        }

        public Optional<AttributePropertyDescriptor> getPropertyDescriptor(String fieldName) {
            return Optional.ofNullable(descriptors.get(fieldName));
        }
        
        public Optional<AttributePropertyDescriptor> getPropertyDescriptor(Attribute<?,?> attribute) {
            return getPropertyDescriptor(attribute.getName());
        }

        public boolean hasPropertyDescriptor(String fieldName) {
            return descriptors.containsKey(fieldName);
        }
        
        public Boolean isTransient(String propertyName) {
            return getPropertyDescriptor(propertyName).map(AttributePropertyDescriptor::isTransient)
                                                      .orElseThrow(() -> noSuchElementException(entity, propertyName));
        }
        
        public Class<?> getEntity() {
            return entity;
        }

        public ManagedType<?> getManagedType() {
            return managedType;
        }
        
        public BeanInfo getBeanInfo() {
            return beanInfo;
        }
        
        public Optional<String> getSchemaDescription() {
            return getClasses().filter(cls -> !Object.class.equals(cls))
                               .map(cls -> Optional.ofNullable(cls.getAnnotation(GraphQLDescription.class))
                                                   .map(GraphQLDescription::value))
                               .filter(Optional::isPresent)
                               .map(Optional::get)
                               .findFirst();                        
        }
        
        public boolean hasSchemaDescription() {
            return getSchemaDescription().isPresent();                  
        }
        
        public Optional<String> getSchemaDescription(String propertyName) {
            return getPropertyDescriptor(propertyName).flatMap(AttributePropertyDescriptor::getSchemaDescription);
        }
        
        public Stream<Class<?>> getClasses() {
            return iterate(entity, k -> Optional.ofNullable(k.getSuperclass()));
        }
        
        public class AttributePropertyDescriptor {

            private final PropertyDescriptor delegate;
            private final Optional<Attribute<?,?>> attribute;
            private final Optional<Field> field;

            public AttributePropertyDescriptor(PropertyDescriptor delegate) {
                this.delegate = delegate;
                
                String name = delegate.getName();
                
                this.attribute = Optional.ofNullable(attributes.getOrDefault(name, 
                                                                             attributes.get(capitalize(name))));
                this.field = attribute.map(Attribute::getJavaMember)
                                      .filter(Field.class::isInstance)
                                      .map(Field.class::cast)
                                      .map(Optional::of).orElseGet(() -> findField(entity, name));
            }

            public ManagedType<?> getManagedType() {
                return managedType;
            }
            
            public PropertyDescriptor getDelegate() {
                return delegate;
            }
            
            public Class<?> getPropertyType() {
                return delegate.getPropertyType();
            }
            
            public String getName() {
                return attribute.map(Attribute::getName)
                                .orElseGet(() -> delegate.getName());
            }

            public Optional<Method> getReadMethod() {
                return Optional.ofNullable(delegate.getReadMethod());
            }
            
            public <T extends Annotation> Optional<T> getAnnotation(Class<T> annotationClass) {
                return getReadMethod().map(m -> m.getAnnotation(annotationClass))
                                      .map(Optional::of).orElseGet(() -> getField().map(f -> f.getAnnotation(annotationClass)));
            }
            
            public Optional<Attribute<?,?>> getAttribute() {
                return attribute;
            }
            
            public Optional<Field> getField() {
                return field;
            }
            
            public Optional<String> getSchemaDescription() {
                return getAnnotation(GraphQLDescription.class).map(GraphQLDescription::value);
            }
            
            public boolean hasSchemaDescription() {
                return getSchemaDescription().isPresent();
            }
            
            public boolean isTransient() {
                return !attribute.isPresent();
            }

            public boolean isPersistent() {
                return attribute.isPresent();
            }
            
            public boolean isIgnored() {
                return isAnnotationPresent(GraphQLIgnore.class);  
            }
            
            public boolean isNotIgnored() {
                return !isIgnored();  
            }
            
            public boolean hasReadMethod() {
                return getReadMethod().isPresent();
            }
            
            public boolean isAnnotationPresent(Class<? extends Annotation> annotation) {
                return getAnnotation(annotation).isPresent();
            }

            @Override
            public String toString() {
                return "AttributePropertyDescriptor [delegate=" + delegate + "]";
            }

            private EntityIntrospectionResult getEnclosingInstance() {
                return EntityIntrospectionResult.this;
            }
            
            @Override
            public int hashCode() {
                final int prime = 31;
                int result = 1;
                result = prime * result + getEnclosingInstance().hashCode();
                result = prime * result + Objects.hash(delegate);
                return result;
            }

            @Override
            public boolean equals(Object obj) {
                if (this == obj)
                    return true;
                if (obj == null)
                    return false;
                if (getClass() != obj.getClass())
                    return false;
                AttributePropertyDescriptor other = (AttributePropertyDescriptor) obj;
                if (!getEnclosingInstance().equals(other.getEnclosingInstance()))
                    return false;
                return Objects.equals(delegate, other.delegate);
            }
        }
        
        
        @Override
        public int hashCode() {
            return Objects.hash(beanInfo, entity);
        }

        @Override
        public boolean equals(Object obj) {
            if (this == obj)
                return true;
            if (obj == null)
                return false;
            if (getClass() != obj.getClass())
                return false;
            EntityIntrospectionResult other = (EntityIntrospectionResult) obj;
            return Objects.equals(beanInfo, other.beanInfo) && Objects.equals(entity, other.entity);
        }
        
        @Override
        public String toString() {
            return "EntityIntrospectionResult [beanInfo=" + beanInfo + "]";
        }
    }
    
    /**
     * The following method is borrowed from Streams.iterate, 
     * however Streams.iterate is designed to create infinite streams. 
     * 
     * This version has been modified to end when Optional.empty() 
     * is returned from the fetchNextFunction.
     */
    public static <T> Stream<T> iterate(T seed, Function<T,Optional<T>> fetchNextFunction) {
        Objects.requireNonNull(fetchNextFunction);

        Iterator<T> iterator = new Iterator<T>() {
            private Optional<T> t = Optional.ofNullable(seed);

            @Override
            public boolean hasNext() {
                return t.isPresent();
            }

            @Override
            public T next() {
                T v = t.get();

                t = fetchNextFunction.apply(v);

                return v;
            }
        };

        return StreamSupport.stream(
            Spliterators.spliteratorUnknownSize( iterator, Spliterator.ORDERED | Spliterator.IMMUTABLE),
            false
        );
    }
    
    private static NoSuchElementException noSuchElementException(Class<?> containerClass,
                                                                 String propertyName) {
        return new NoSuchElementException(String.format(Locale.ROOT,
                                                        "Could not locate field name [%s] on class [%s]",
                                                        propertyName,
                                                        containerClass.getName()));
        
    }
    
    /**
     * Returns a String which capitalizes the first letter of the string.
     */
    private static String capitalize(String name) {
        if (name == null || name.length() == 0) {
            return name;
        }
        return name.substring(0, 1).toUpperCase(ENGLISH) + name.substring(1);
    }
    
    private static Optional<Field> findField(Class<?> containerClass, String propertyName) {
        if ( containerClass == null ) {
            throw new IllegalArgumentException( "Class on which to find field [" + propertyName + "] cannot be null" );
        }
        else if ( containerClass == Object.class ) {
            throw new IllegalArgumentException( "Illegal attempt to locate field [" + propertyName + "] on Object.class" );
        }

        return Optional.ofNullable(locateField( containerClass, propertyName ));
    }

    private static Field locateField(Class<?> clazz, String propertyName) {
        if ( clazz == null || Object.class.equals( clazz ) ) {
            return null;
        }

        try {
            Field field = clazz.getDeclaredField( propertyName );
            if ( !isStaticField( field ) ) {
                return field;
            }
            return locateField( clazz.getSuperclass(), propertyName );
        }
        catch ( NoSuchFieldException nsfe ) {
            return locateField( clazz.getSuperclass(), propertyName );
        }
    }

    private static boolean isStaticField(Field field) {
        return field != null && ( field.getModifiers() & Modifier.STATIC ) == Modifier.STATIC;
    }    
}
=======
package com.introproventures.graphql.jpa.query.schema.impl;

import static java.util.Locale.ENGLISH;

import java.beans.BeanInfo;
import java.beans.IntrospectionException;
import java.beans.Introspector;
import java.beans.PropertyDescriptor;
import java.lang.annotation.Annotation;
import java.lang.reflect.Field;
import java.lang.reflect.Method;
import java.lang.reflect.Modifier;
import java.util.Collection;
import java.util.Iterator;
import java.util.LinkedHashMap;
import java.util.Locale;
import java.util.Map;
import java.util.NoSuchElementException;
import java.util.Objects;
import java.util.Optional;
import java.util.Spliterator;
import java.util.Spliterators;
import java.util.function.Function;
import java.util.stream.Collectors;
import java.util.stream.Stream;
import java.util.stream.StreamSupport;

import javax.persistence.metamodel.Attribute;
import javax.persistence.metamodel.ManagedType;

import org.slf4j.Logger;
import org.slf4j.LoggerFactory;

import com.introproventures.graphql.jpa.query.annotation.GraphQLDescription;
import com.introproventures.graphql.jpa.query.annotation.GraphQLIgnore;

public class IntrospectionUtils {
    private static final Logger LOGGER = LoggerFactory.getLogger(IntrospectionUtils.class);
    
    private static final Map<Class<?>, EntityIntrospectionResult> map = new LinkedHashMap<>();

    public static EntityIntrospectionResult introspect(Class<?> entity) {
        return Optional.ofNullable(map.get(entity))
                       .orElseThrow(() -> new NoSuchElementException(entity.getName()));
    }
    
    public static EntityIntrospectionResult introspect(ManagedType<?> entityType) {
        return map.computeIfAbsent(entityType.getJavaType(), 
                                   cls -> new EntityIntrospectionResult(entityType));
    }

    /**
     * Test if Java bean property is transient according to JPA specification 
     * 
     * @param entity a Java entity class to introspect
     * @param propertyName the name of the property
     * @return true if property has Transient annotation or transient field modifier
     * @throws NoSuchElementException if property does not exists
     */
    public static boolean isTransient(Class<?> entity, String propertyName) {
        return introspect(entity).isTransient(propertyName);
    }
    
    /**
     * Test if Java bean property is persistent according to JPA specification 
     * 
     * @param entity a Java entity class to introspect
     * @param propertyName the name of the property
     * @return true if property is persitent
     * @throws NoSuchElementException if property does not exists
     */
    public static boolean isPersistent(Class<?> entity, String propertyName) {
        return !isTransient(entity, propertyName);
    }    

    /**
     * Test if entity property is annotated with GraphQLIgnore  
     * 
     * @param entity a Java entity class to introspect
     * @param propertyName the name of the property
     * @return true if property has GraphQLIgnore annotation
     * @throws NoSuchElementException if property does not exists
     */
    public static boolean isIgnored(Class<?> entity, String propertyName) {
        return introspect(entity).isIgnored(propertyName);
    }
    
    /**
     * Test if entity property is not ignored  
     * 
     * @param entity a Java entity class to introspect
     * @param propertyName the name of the property
     * @return true if property has no GraphQLIgnore annotation
     * @throws NoSuchElementException if property does not exists
     */
    public static boolean isNotIgnored(Class<?> entity, String propertyName) {
        return !isIgnored(entity, propertyName);
    }

    public static class EntityIntrospectionResult {

        private final Map<String, AttributePropertyDescriptor> descriptors;
        private final Class<?> entity;
        private final BeanInfo beanInfo;
        private final ManagedType<?> managedType;
        private final Map<String, Attribute<?,?>> attributes;

        public EntityIntrospectionResult(ManagedType<?> managedType) {
            this.managedType = managedType;
            
            this.attributes = managedType.getAttributes()
                                    .stream()
                                    .collect(Collectors.toMap(Attribute::getName, 
                                                              Function.identity()));

            this.entity = managedType.getJavaType();
            
            try {
                this.beanInfo = Introspector.getBeanInfo(entity);
            } catch (IntrospectionException cause) {
                throw new RuntimeException(cause);
            }
            
            this.descriptors = Stream.of(beanInfo.getPropertyDescriptors())
                                     .filter(it -> !"class".equals(it.getName()))  
                                     .map(AttributePropertyDescriptor::new)
                                     .collect(Collectors.toMap(AttributePropertyDescriptor::getName, 
                                                                Function.identity()));
        }
        
        public Collection<AttributePropertyDescriptor> getTransientPropertyDescriptors() {
            return descriptors.values()
                              .stream()
                              .filter(AttributePropertyDescriptor::isTransient)
                              .collect(Collectors.toList());
        }

        public Collection<AttributePropertyDescriptor> getPersistentPropertyDescriptors() {
            return descriptors.values()
                              .stream()
                              .filter(AttributePropertyDescriptor::isPersistent)
                              .collect(Collectors.toList());
        }
        
        public Collection<AttributePropertyDescriptor> getIgnoredPropertyDescriptors() {
            return descriptors.values()
                              .stream()
                              .filter(AttributePropertyDescriptor::isIgnored)
                              .collect(Collectors.toList());
        }
        
        public Map<String, Attribute<?, ?>> getAttributes() {
            return attributes;
        }
        
        public Boolean isIgnored(String propertyName) {
            return getPropertyDescriptor(propertyName).map(AttributePropertyDescriptor::isIgnored)
                                                      .orElseThrow(() -> noSuchElementException(entity, propertyName));
        }

        public Boolean isNotIgnored(String propertyName) {
            return getPropertyDescriptor(propertyName).map(AttributePropertyDescriptor::isNotIgnored)
                                                      .orElseThrow(() -> noSuchElementException(entity, propertyName));
        }
        
        public Collection<AttributePropertyDescriptor> getPropertyDescriptors() {
            return descriptors.values();
        }

        public Optional<AttributePropertyDescriptor> getPropertyDescriptor(String fieldName) {
            return Optional.ofNullable(descriptors.get(fieldName));
        }
        
        public Optional<AttributePropertyDescriptor> getPropertyDescriptor(Attribute<?,?> attribute) {
            return getPropertyDescriptor(attribute.getName());
        }

        public boolean hasPropertyDescriptor(String fieldName) {
            return descriptors.containsKey(fieldName);
        }
        
        public Boolean isTransient(String propertyName) {
            return getPropertyDescriptor(propertyName).map(AttributePropertyDescriptor::isTransient)
                                                      .orElseThrow(() -> noSuchElementException(entity, propertyName));
        }
        
        public Class<?> getEntity() {
            return entity;
        }

        public ManagedType<?> getManagedType() {
            return managedType;
        }
        
        public BeanInfo getBeanInfo() {
            return beanInfo;
        }
        
        public Optional<String> getSchemaDescription() {
            return getClasses().filter(cls -> !Object.class.equals(cls))
                               .map(cls -> Optional.ofNullable(cls.getAnnotation(GraphQLDescription.class))
                                                   .map(GraphQLDescription::value))
                               .filter(Optional::isPresent)
                               .map(Optional::get)
                               .findFirst();                        
        }
        
        public boolean hasSchemaDescription() {
            return getSchemaDescription().isPresent();                  
        }
        
        public Optional<String> getSchemaDescription(String propertyName) {
            return getPropertyDescriptor(propertyName).flatMap(AttributePropertyDescriptor::getSchemaDescription);
        }
        
        public Stream<Class<?>> getClasses() {
            return iterate(entity, k -> Optional.ofNullable(k.getSuperclass()));
        }
        
        public class AttributePropertyDescriptor {

            private final PropertyDescriptor delegate;
            private final Optional<Attribute<?,?>> attribute;
            private final Optional<Field> field;
            private final Optional<Method> readMethod;

            public AttributePropertyDescriptor(PropertyDescriptor delegate) {
                this.delegate = delegate;
                
                String name = delegate.getName();
                
                this.readMethod = Optional.ofNullable(getterMethodOrNull(entity, name));
                
                this.attribute = Optional.ofNullable(attributes.getOrDefault(name, 
                                                                             attributes.get(capitalize(name))));
                this.field = attribute.map(Attribute::getJavaMember)
                                      .filter(Field.class::isInstance)
                                      .map(Field.class::cast)
                                      .map(Optional::of).orElseGet(() -> findField(entity, name));
            }

            public ManagedType<?> getManagedType() {
                return managedType;
            }
            
            public PropertyDescriptor getDelegate() {
                return delegate;
            }
            
            public Class<?> getPropertyType() {
                return delegate.getPropertyType();
            }
            
            public String getName() {
                return attribute.map(Attribute::getName)
                                .orElseGet(() -> delegate.getName());
            }

            public Optional<Method> getReadMethod() {
                return readMethod;
            }
            
            public <T extends Annotation> Optional<T> getAnnotation(Class<T> annotationClass) {
                return getReadMethod().map(m -> m.getAnnotation(annotationClass))
                                      .map(Optional::of).orElseGet(() -> getField().map(f -> f.getAnnotation(annotationClass)));
            }
            
            public Optional<Attribute<?,?>> getAttribute() {
                return attribute;
            }
            
            public Optional<Field> getField() {
                return field;
            }
            
            public Optional<String> getSchemaDescription() {
                return getAnnotation(GraphQLDescription.class).map(GraphQLDescription::value);
            }
            
            public boolean hasSchemaDescription() {
                return getSchemaDescription().isPresent();
            }
            
            public boolean isTransient() {
                return !attribute.isPresent();
            }

            public boolean isPersistent() {
                return attribute.isPresent();
            }
            
            public boolean isIgnored() {
                return isAnnotationPresent(GraphQLIgnore.class);  
            }
            
            public boolean isNotIgnored() {
                return !isIgnored();  
            }
            
            public boolean hasReadMethod() {
                return getReadMethod().isPresent();
            }
            
            public boolean isAnnotationPresent(Class<? extends Annotation> annotation) {
                return getAnnotation(annotation).isPresent();
            }

            @Override
            public String toString() {
                return "AttributePropertyDescriptor [delegate=" + delegate + "]";
            }

            private EntityIntrospectionResult getEnclosingInstance() {
                return EntityIntrospectionResult.this;
            }
            
            @Override
            public int hashCode() {
                final int prime = 31;
                int result = 1;
                result = prime * result + getEnclosingInstance().hashCode();
                result = prime * result + Objects.hash(delegate);
                return result;
            }

            @Override
            public boolean equals(Object obj) {
                if (this == obj)
                    return true;
                if (obj == null)
                    return false;
                if (getClass() != obj.getClass())
                    return false;
                AttributePropertyDescriptor other = (AttributePropertyDescriptor) obj;
                if (!getEnclosingInstance().equals(other.getEnclosingInstance()))
                    return false;
                return Objects.equals(delegate, other.delegate);
            }
        }
        
        
        @Override
        public int hashCode() {
            return Objects.hash(beanInfo, entity);
        }

        @Override
        public boolean equals(Object obj) {
            if (this == obj)
                return true;
            if (obj == null)
                return false;
            if (getClass() != obj.getClass())
                return false;
            EntityIntrospectionResult other = (EntityIntrospectionResult) obj;
            return Objects.equals(beanInfo, other.beanInfo) && Objects.equals(entity, other.entity);
        }
        
        @Override
        public String toString() {
            return "EntityIntrospectionResult [beanInfo=" + beanInfo + "]";
        }
    }
    
    /**
     * The following method is borrowed from Streams.iterate, 
     * however Streams.iterate is designed to create infinite streams. 
     * 
     * This version has been modified to end when Optional.empty() 
     * is returned from the fetchNextFunction.
     */
    public static <T> Stream<T> iterate(T seed, Function<T,Optional<T>> fetchNextFunction) {
        Objects.requireNonNull(fetchNextFunction);

        Iterator<T> iterator = new Iterator<T>() {
            private Optional<T> t = Optional.ofNullable(seed);

            @Override
            public boolean hasNext() {
                return t.isPresent();
            }

            @Override
            public T next() {
                T v = t.get();

                t = fetchNextFunction.apply(v);

                return v;
            }
        };

        return StreamSupport.stream(
            Spliterators.spliteratorUnknownSize( iterator, Spliterator.ORDERED | Spliterator.IMMUTABLE),
            false
        );
    }
    
    private static NoSuchElementException noSuchElementException(Class<?> containerClass,
                                                                 String propertyName) {
        return new NoSuchElementException(String.format(Locale.ROOT,
                                                        "Could not locate field name [%s] on class [%s]",
                                                        propertyName,
                                                        containerClass.getName()));
        
    }
    
    /**
     * Returns a String which capitalizes the first letter of the string.
     */
    private static String capitalize(String name) {
        if (name == null || name.length() == 0) {
            return name;
        }
        return name.substring(0, 1).toUpperCase(ENGLISH) + name.substring(1);
    }
    
    private static Optional<Field> findField(Class<?> containerClass, String propertyName) {
        if ( containerClass == null ) {
            throw new IllegalArgumentException( "Class on which to find field [" + propertyName + "] cannot be null" );
        }
        else if ( containerClass == Object.class ) {
            throw new IllegalArgumentException( "Illegal attempt to locate field [" + propertyName + "] on Object.class" );
        }

        return Optional.ofNullable(locateField( containerClass, propertyName ));
    }

    private static Field locateField(Class<?> clazz, String propertyName) {
        if ( clazz == null || Object.class.equals( clazz ) ) {
            return null;
        }

        try {
            Field field = clazz.getDeclaredField( propertyName );
            if ( !isStaticField( field ) ) {
                return field;
            }
            return locateField( clazz.getSuperclass(), propertyName );
        }
        catch ( NoSuchFieldException nsfe ) {
            return locateField( clazz.getSuperclass(), propertyName );
        }
    }

    private static boolean isStaticField(Field field) {
        return field != null && ( field.getModifiers() & Modifier.STATIC ) == Modifier.STATIC;
    }
    
    public static Method findGetterMethod(Class<?> containerClass, String propertyName) {
        Class<?> checkClass = containerClass;
        Method getter = null;

        // check containerClass, and then its super types (if any)
        while ( getter == null && checkClass != null ) {
            if ( checkClass.equals( Object.class ) ) {
                break;
            }

            getter = getGetterOrNull( checkClass, propertyName );

            // if no getter found yet, check all implemented interfaces
            if ( getter == null ) {
                getter = getGetterOrNull( checkClass.getInterfaces(), propertyName );
            }

            checkClass = checkClass.getSuperclass();
        }


        if ( getter == null ) {
            throw new NoSuchElementException(
                    String.format(
                            Locale.ROOT,
                            "Could not locate getter method for property [%s#%s]",
                            containerClass.getName(),
                            propertyName
                    )
            );
        }

        return getter;
    }

    private static Method getGetterOrNull(Class<?>[] interfaces, String propertyName) {
        Method getter = null;
        for ( int i = 0; getter == null && i < interfaces.length; ++i ) {
            final Class<?> anInterface = interfaces[i];
            getter = getGetterOrNull( anInterface, propertyName );
            if ( getter == null ) {
                // if no getter found yet, check all implemented interfaces of interface
                getter = getGetterOrNull( anInterface.getInterfaces(), propertyName );
            }
        }
        return getter;
    }

    private static Method getGetterOrNull(Class<?> containerClass, String propertyName) {
        for ( Method method : containerClass.getDeclaredMethods() ) {
            // if the method has parameters, skip it
            if ( method.getParameterCount() != 0 ) {
                continue;
            }

            // if the method is a "bridge", skip it
            if ( method.isBridge() ) {
                continue;
            }

            if ( Modifier.isStatic( method.getModifiers()) ) {
                continue;
            }
            
            if ( Modifier.isPrivate( method.getModifiers()) ) {
                continue;
            }

            final String methodName = method.getName();

            // try "get"
            if ( methodName.startsWith( "get" ) ) {
                final String stemName = methodName.substring( 3 );
                final String decapitalizedStemName = Introspector.decapitalize( stemName );
                if ( stemName.equals( propertyName ) || decapitalizedStemName.equals( propertyName ) ) {
                    verifyNoIsVariantExists( containerClass, propertyName, method, stemName );
                    return method;
                }

            }

            // if not "get", then try "is"
            if ( methodName.startsWith( "is" ) ) {
                final String stemName = methodName.substring( 2 );
                String decapitalizedStemName = Introspector.decapitalize( stemName );
                if ( stemName.equals( propertyName ) || decapitalizedStemName.equals( propertyName ) ) {
                    verifyNoGetVariantExists( containerClass, propertyName, method, stemName );
                    return method;
                }
            }
        }

        return null;
    }

    private static void verifyNoIsVariantExists(
            Class<?> containerClass,
            String propertyName,
            Method getMethod,
            String stemName) {
        // verify that the Class does not also define a method with the same stem name with 'is'
        try {
            final Method isMethod = containerClass.getDeclaredMethod( "is" + stemName );
            if ( !Modifier.isStatic( isMethod.getModifiers()) && !Modifier.isPrivate( getMethod.getModifiers()) ) {
                // No such method should throw the caught exception.  So if we get here, there was
                // such a method.
                checkGetAndIsVariants( containerClass, propertyName, getMethod, isMethod );
            }
        }
        catch (NoSuchMethodException ignore) {
        }
    }

    private static void checkGetAndIsVariants(
            Class<?> containerClass,
            String propertyName,
            Method getMethod,
            Method isMethod) {
        // Check the return types.  If they are the same, its ok.  If they are different
        // we are in a situation where we could not reasonably know which to use.
        if ( !isMethod.getReturnType().equals( getMethod.getReturnType() ) ) {
            throw new NoSuchElementException(
                    String.format(
                            Locale.ROOT,
                            "In trying to locate getter for property [%s], Class [%s] defined " +
                                    "both a `get` [%s] and `is` [%s] variant",
                            propertyName,
                            containerClass.getName(),
                            getMethod.toString(),
                            isMethod.toString()
                    )
            );
        }
    }

    private static void verifyNoGetVariantExists(
            Class<?> containerClass,
            String propertyName,
            Method isMethod,
            String stemName) {
        // verify that the Class does not also define a method with the same stem name with 'is'
        try {
            final Method getMethod = containerClass.getDeclaredMethod( "get" + stemName );
            // No such method should throw the caught exception.  So if we get here, there was
            // such a method.
            if ( !Modifier.isStatic( getMethod.getModifiers()) && !Modifier.isPrivate( getMethod.getModifiers()) ) {
                checkGetAndIsVariants( containerClass, propertyName, getMethod, isMethod );
            }
        }
        catch (NoSuchMethodException ignore) {
        }
    }

    public static Method getterMethodOrNull(Class<?> containerJavaType, String propertyName) {
        try {
            return findGetterMethod( containerJavaType, propertyName );
        }
        catch (NoSuchElementException e) {
            return null;
        }
    }    
}
>>>>>>> d88953c8
<|MERGE_RESOLUTION|>--- conflicted
+++ resolved
@@ -1,4 +1,3 @@
-<<<<<<< HEAD
 package com.introproventures.graphql.jpa.query.schema.impl;
 
 import static java.util.Locale.ENGLISH;
@@ -223,453 +222,6 @@
             private final PropertyDescriptor delegate;
             private final Optional<Attribute<?,?>> attribute;
             private final Optional<Field> field;
-
-            public AttributePropertyDescriptor(PropertyDescriptor delegate) {
-                this.delegate = delegate;
-                
-                String name = delegate.getName();
-                
-                this.attribute = Optional.ofNullable(attributes.getOrDefault(name, 
-                                                                             attributes.get(capitalize(name))));
-                this.field = attribute.map(Attribute::getJavaMember)
-                                      .filter(Field.class::isInstance)
-                                      .map(Field.class::cast)
-                                      .map(Optional::of).orElseGet(() -> findField(entity, name));
-            }
-
-            public ManagedType<?> getManagedType() {
-                return managedType;
-            }
-            
-            public PropertyDescriptor getDelegate() {
-                return delegate;
-            }
-            
-            public Class<?> getPropertyType() {
-                return delegate.getPropertyType();
-            }
-            
-            public String getName() {
-                return attribute.map(Attribute::getName)
-                                .orElseGet(() -> delegate.getName());
-            }
-
-            public Optional<Method> getReadMethod() {
-                return Optional.ofNullable(delegate.getReadMethod());
-            }
-            
-            public <T extends Annotation> Optional<T> getAnnotation(Class<T> annotationClass) {
-                return getReadMethod().map(m -> m.getAnnotation(annotationClass))
-                                      .map(Optional::of).orElseGet(() -> getField().map(f -> f.getAnnotation(annotationClass)));
-            }
-            
-            public Optional<Attribute<?,?>> getAttribute() {
-                return attribute;
-            }
-            
-            public Optional<Field> getField() {
-                return field;
-            }
-            
-            public Optional<String> getSchemaDescription() {
-                return getAnnotation(GraphQLDescription.class).map(GraphQLDescription::value);
-            }
-            
-            public boolean hasSchemaDescription() {
-                return getSchemaDescription().isPresent();
-            }
-            
-            public boolean isTransient() {
-                return !attribute.isPresent();
-            }
-
-            public boolean isPersistent() {
-                return attribute.isPresent();
-            }
-            
-            public boolean isIgnored() {
-                return isAnnotationPresent(GraphQLIgnore.class);  
-            }
-            
-            public boolean isNotIgnored() {
-                return !isIgnored();  
-            }
-            
-            public boolean hasReadMethod() {
-                return getReadMethod().isPresent();
-            }
-            
-            public boolean isAnnotationPresent(Class<? extends Annotation> annotation) {
-                return getAnnotation(annotation).isPresent();
-            }
-
-            @Override
-            public String toString() {
-                return "AttributePropertyDescriptor [delegate=" + delegate + "]";
-            }
-
-            private EntityIntrospectionResult getEnclosingInstance() {
-                return EntityIntrospectionResult.this;
-            }
-            
-            @Override
-            public int hashCode() {
-                final int prime = 31;
-                int result = 1;
-                result = prime * result + getEnclosingInstance().hashCode();
-                result = prime * result + Objects.hash(delegate);
-                return result;
-            }
-
-            @Override
-            public boolean equals(Object obj) {
-                if (this == obj)
-                    return true;
-                if (obj == null)
-                    return false;
-                if (getClass() != obj.getClass())
-                    return false;
-                AttributePropertyDescriptor other = (AttributePropertyDescriptor) obj;
-                if (!getEnclosingInstance().equals(other.getEnclosingInstance()))
-                    return false;
-                return Objects.equals(delegate, other.delegate);
-            }
-        }
-        
-        
-        @Override
-        public int hashCode() {
-            return Objects.hash(beanInfo, entity);
-        }
-
-        @Override
-        public boolean equals(Object obj) {
-            if (this == obj)
-                return true;
-            if (obj == null)
-                return false;
-            if (getClass() != obj.getClass())
-                return false;
-            EntityIntrospectionResult other = (EntityIntrospectionResult) obj;
-            return Objects.equals(beanInfo, other.beanInfo) && Objects.equals(entity, other.entity);
-        }
-        
-        @Override
-        public String toString() {
-            return "EntityIntrospectionResult [beanInfo=" + beanInfo + "]";
-        }
-    }
-    
-    /**
-     * The following method is borrowed from Streams.iterate, 
-     * however Streams.iterate is designed to create infinite streams. 
-     * 
-     * This version has been modified to end when Optional.empty() 
-     * is returned from the fetchNextFunction.
-     */
-    public static <T> Stream<T> iterate(T seed, Function<T,Optional<T>> fetchNextFunction) {
-        Objects.requireNonNull(fetchNextFunction);
-
-        Iterator<T> iterator = new Iterator<T>() {
-            private Optional<T> t = Optional.ofNullable(seed);
-
-            @Override
-            public boolean hasNext() {
-                return t.isPresent();
-            }
-
-            @Override
-            public T next() {
-                T v = t.get();
-
-                t = fetchNextFunction.apply(v);
-
-                return v;
-            }
-        };
-
-        return StreamSupport.stream(
-            Spliterators.spliteratorUnknownSize( iterator, Spliterator.ORDERED | Spliterator.IMMUTABLE),
-            false
-        );
-    }
-    
-    private static NoSuchElementException noSuchElementException(Class<?> containerClass,
-                                                                 String propertyName) {
-        return new NoSuchElementException(String.format(Locale.ROOT,
-                                                        "Could not locate field name [%s] on class [%s]",
-                                                        propertyName,
-                                                        containerClass.getName()));
-        
-    }
-    
-    /**
-     * Returns a String which capitalizes the first letter of the string.
-     */
-    private static String capitalize(String name) {
-        if (name == null || name.length() == 0) {
-            return name;
-        }
-        return name.substring(0, 1).toUpperCase(ENGLISH) + name.substring(1);
-    }
-    
-    private static Optional<Field> findField(Class<?> containerClass, String propertyName) {
-        if ( containerClass == null ) {
-            throw new IllegalArgumentException( "Class on which to find field [" + propertyName + "] cannot be null" );
-        }
-        else if ( containerClass == Object.class ) {
-            throw new IllegalArgumentException( "Illegal attempt to locate field [" + propertyName + "] on Object.class" );
-        }
-
-        return Optional.ofNullable(locateField( containerClass, propertyName ));
-    }
-
-    private static Field locateField(Class<?> clazz, String propertyName) {
-        if ( clazz == null || Object.class.equals( clazz ) ) {
-            return null;
-        }
-
-        try {
-            Field field = clazz.getDeclaredField( propertyName );
-            if ( !isStaticField( field ) ) {
-                return field;
-            }
-            return locateField( clazz.getSuperclass(), propertyName );
-        }
-        catch ( NoSuchFieldException nsfe ) {
-            return locateField( clazz.getSuperclass(), propertyName );
-        }
-    }
-
-    private static boolean isStaticField(Field field) {
-        return field != null && ( field.getModifiers() & Modifier.STATIC ) == Modifier.STATIC;
-    }    
-}
-=======
-package com.introproventures.graphql.jpa.query.schema.impl;
-
-import static java.util.Locale.ENGLISH;
-
-import java.beans.BeanInfo;
-import java.beans.IntrospectionException;
-import java.beans.Introspector;
-import java.beans.PropertyDescriptor;
-import java.lang.annotation.Annotation;
-import java.lang.reflect.Field;
-import java.lang.reflect.Method;
-import java.lang.reflect.Modifier;
-import java.util.Collection;
-import java.util.Iterator;
-import java.util.LinkedHashMap;
-import java.util.Locale;
-import java.util.Map;
-import java.util.NoSuchElementException;
-import java.util.Objects;
-import java.util.Optional;
-import java.util.Spliterator;
-import java.util.Spliterators;
-import java.util.function.Function;
-import java.util.stream.Collectors;
-import java.util.stream.Stream;
-import java.util.stream.StreamSupport;
-
-import javax.persistence.metamodel.Attribute;
-import javax.persistence.metamodel.ManagedType;
-
-import org.slf4j.Logger;
-import org.slf4j.LoggerFactory;
-
-import com.introproventures.graphql.jpa.query.annotation.GraphQLDescription;
-import com.introproventures.graphql.jpa.query.annotation.GraphQLIgnore;
-
-public class IntrospectionUtils {
-    private static final Logger LOGGER = LoggerFactory.getLogger(IntrospectionUtils.class);
-    
-    private static final Map<Class<?>, EntityIntrospectionResult> map = new LinkedHashMap<>();
-
-    public static EntityIntrospectionResult introspect(Class<?> entity) {
-        return Optional.ofNullable(map.get(entity))
-                       .orElseThrow(() -> new NoSuchElementException(entity.getName()));
-    }
-    
-    public static EntityIntrospectionResult introspect(ManagedType<?> entityType) {
-        return map.computeIfAbsent(entityType.getJavaType(), 
-                                   cls -> new EntityIntrospectionResult(entityType));
-    }
-
-    /**
-     * Test if Java bean property is transient according to JPA specification 
-     * 
-     * @param entity a Java entity class to introspect
-     * @param propertyName the name of the property
-     * @return true if property has Transient annotation or transient field modifier
-     * @throws NoSuchElementException if property does not exists
-     */
-    public static boolean isTransient(Class<?> entity, String propertyName) {
-        return introspect(entity).isTransient(propertyName);
-    }
-    
-    /**
-     * Test if Java bean property is persistent according to JPA specification 
-     * 
-     * @param entity a Java entity class to introspect
-     * @param propertyName the name of the property
-     * @return true if property is persitent
-     * @throws NoSuchElementException if property does not exists
-     */
-    public static boolean isPersistent(Class<?> entity, String propertyName) {
-        return !isTransient(entity, propertyName);
-    }    
-
-    /**
-     * Test if entity property is annotated with GraphQLIgnore  
-     * 
-     * @param entity a Java entity class to introspect
-     * @param propertyName the name of the property
-     * @return true if property has GraphQLIgnore annotation
-     * @throws NoSuchElementException if property does not exists
-     */
-    public static boolean isIgnored(Class<?> entity, String propertyName) {
-        return introspect(entity).isIgnored(propertyName);
-    }
-    
-    /**
-     * Test if entity property is not ignored  
-     * 
-     * @param entity a Java entity class to introspect
-     * @param propertyName the name of the property
-     * @return true if property has no GraphQLIgnore annotation
-     * @throws NoSuchElementException if property does not exists
-     */
-    public static boolean isNotIgnored(Class<?> entity, String propertyName) {
-        return !isIgnored(entity, propertyName);
-    }
-
-    public static class EntityIntrospectionResult {
-
-        private final Map<String, AttributePropertyDescriptor> descriptors;
-        private final Class<?> entity;
-        private final BeanInfo beanInfo;
-        private final ManagedType<?> managedType;
-        private final Map<String, Attribute<?,?>> attributes;
-
-        public EntityIntrospectionResult(ManagedType<?> managedType) {
-            this.managedType = managedType;
-            
-            this.attributes = managedType.getAttributes()
-                                    .stream()
-                                    .collect(Collectors.toMap(Attribute::getName, 
-                                                              Function.identity()));
-
-            this.entity = managedType.getJavaType();
-            
-            try {
-                this.beanInfo = Introspector.getBeanInfo(entity);
-            } catch (IntrospectionException cause) {
-                throw new RuntimeException(cause);
-            }
-            
-            this.descriptors = Stream.of(beanInfo.getPropertyDescriptors())
-                                     .filter(it -> !"class".equals(it.getName()))  
-                                     .map(AttributePropertyDescriptor::new)
-                                     .collect(Collectors.toMap(AttributePropertyDescriptor::getName, 
-                                                                Function.identity()));
-        }
-        
-        public Collection<AttributePropertyDescriptor> getTransientPropertyDescriptors() {
-            return descriptors.values()
-                              .stream()
-                              .filter(AttributePropertyDescriptor::isTransient)
-                              .collect(Collectors.toList());
-        }
-
-        public Collection<AttributePropertyDescriptor> getPersistentPropertyDescriptors() {
-            return descriptors.values()
-                              .stream()
-                              .filter(AttributePropertyDescriptor::isPersistent)
-                              .collect(Collectors.toList());
-        }
-        
-        public Collection<AttributePropertyDescriptor> getIgnoredPropertyDescriptors() {
-            return descriptors.values()
-                              .stream()
-                              .filter(AttributePropertyDescriptor::isIgnored)
-                              .collect(Collectors.toList());
-        }
-        
-        public Map<String, Attribute<?, ?>> getAttributes() {
-            return attributes;
-        }
-        
-        public Boolean isIgnored(String propertyName) {
-            return getPropertyDescriptor(propertyName).map(AttributePropertyDescriptor::isIgnored)
-                                                      .orElseThrow(() -> noSuchElementException(entity, propertyName));
-        }
-
-        public Boolean isNotIgnored(String propertyName) {
-            return getPropertyDescriptor(propertyName).map(AttributePropertyDescriptor::isNotIgnored)
-                                                      .orElseThrow(() -> noSuchElementException(entity, propertyName));
-        }
-        
-        public Collection<AttributePropertyDescriptor> getPropertyDescriptors() {
-            return descriptors.values();
-        }
-
-        public Optional<AttributePropertyDescriptor> getPropertyDescriptor(String fieldName) {
-            return Optional.ofNullable(descriptors.get(fieldName));
-        }
-        
-        public Optional<AttributePropertyDescriptor> getPropertyDescriptor(Attribute<?,?> attribute) {
-            return getPropertyDescriptor(attribute.getName());
-        }
-
-        public boolean hasPropertyDescriptor(String fieldName) {
-            return descriptors.containsKey(fieldName);
-        }
-        
-        public Boolean isTransient(String propertyName) {
-            return getPropertyDescriptor(propertyName).map(AttributePropertyDescriptor::isTransient)
-                                                      .orElseThrow(() -> noSuchElementException(entity, propertyName));
-        }
-        
-        public Class<?> getEntity() {
-            return entity;
-        }
-
-        public ManagedType<?> getManagedType() {
-            return managedType;
-        }
-        
-        public BeanInfo getBeanInfo() {
-            return beanInfo;
-        }
-        
-        public Optional<String> getSchemaDescription() {
-            return getClasses().filter(cls -> !Object.class.equals(cls))
-                               .map(cls -> Optional.ofNullable(cls.getAnnotation(GraphQLDescription.class))
-                                                   .map(GraphQLDescription::value))
-                               .filter(Optional::isPresent)
-                               .map(Optional::get)
-                               .findFirst();                        
-        }
-        
-        public boolean hasSchemaDescription() {
-            return getSchemaDescription().isPresent();                  
-        }
-        
-        public Optional<String> getSchemaDescription(String propertyName) {
-            return getPropertyDescriptor(propertyName).flatMap(AttributePropertyDescriptor::getSchemaDescription);
-        }
-        
-        public Stream<Class<?>> getClasses() {
-            return iterate(entity, k -> Optional.ofNullable(k.getSuperclass()));
-        }
-        
-        public class AttributePropertyDescriptor {
-
-            private final PropertyDescriptor delegate;
-            private final Optional<Attribute<?,?>> attribute;
-            private final Optional<Field> field;
             private final Optional<Method> readMethod;
 
             public AttributePropertyDescriptor(PropertyDescriptor delegate) {
@@ -1056,5 +608,4 @@
             return null;
         }
     }    
-}
->>>>>>> d88953c8
+}