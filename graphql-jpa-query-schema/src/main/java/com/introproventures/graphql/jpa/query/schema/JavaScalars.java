--- conflicted
+++ resolved
@@ -265,11 +265,7 @@
 
         private Date parseStringToDate(String input) {
             try {
-<<<<<<< HEAD
                 return df.parse(input);
-=======
-                return new SimpleDateFormat("yyyy-MM-dd").parse(input);
->>>>>>> e92a8757
             } catch (ParseException e) {
                 log.warn("Failed to parse Date from input: " + input, e);
                 return null;
