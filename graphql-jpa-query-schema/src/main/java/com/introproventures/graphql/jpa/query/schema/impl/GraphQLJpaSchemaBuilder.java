--- conflicted
+++ resolved
@@ -673,11 +673,7 @@
     private List<GraphQLFieldDefinition> getTransientFields(Class<?> clazz) {
         return IntrospectionUtils.introspect(clazz)
                 .getPropertyDescriptors().stream()
-<<<<<<< HEAD
-                .filter(it -> it.isAnnotationPresent(Transient.class))
-=======
                 .filter(it -> IntrospectionUtils.isTransient(clazz, it.getName()))
->>>>>>> 5a4ddad0
                 .filter(it -> !it.isAnnotationPresent(GraphQLIgnore.class))
                 .map(CachedPropertyDescriptor::getDelegate)
                 .map(this::getJavaFieldDefinition)
